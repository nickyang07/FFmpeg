--- conflicted
+++ resolved
@@ -86,47 +86,6 @@
 }
 #endif
 
-<<<<<<< HEAD
-int av_samples_fill_arrays(uint8_t *pointers[8], int linesizes[8],
-                           uint8_t *buf, int nb_channels, int nb_samples,
-                           enum AVSampleFormat sample_fmt, int planar, int align)
-{
-    int i, linesize;
-    int sample_size = av_get_bytes_per_sample(sample_fmt);
-
-    if (nb_channels * (uint64_t)nb_samples * sample_size >= INT_MAX - align*(uint64_t)nb_channels)
-        return AVERROR(EINVAL);
-    linesize = planar ? FFALIGN(nb_samples*sample_size,             align) :
-                        FFALIGN(nb_samples*sample_size*nb_channels, align);
-
-    if (pointers) {
-        pointers[0] = buf;
-        for (i = 1; planar && i < nb_channels; i++) {
-            pointers[i] = pointers[i-1] + linesize;
-        }
-        memset(&pointers[i], 0, (8-i) * sizeof(pointers[0]));
-    }
-
-    if (linesizes) {
-        linesizes[0] = linesize;
-        for (i = 1; planar && i < nb_channels; i++)
-            linesizes[i] = linesizes[0];
-        memset(&linesizes[i], 0, (8-i) * sizeof(linesizes[0]));
-    }
-
-    return planar ? linesize * nb_channels : linesize;
-}
-
-int av_samples_alloc(uint8_t *pointers[8], int linesizes[8],
-                     int nb_channels, int nb_samples,
-                     enum AVSampleFormat sample_fmt, int planar,
-                     int align)
-{
-    uint8_t *buf;
-    int size = av_samples_fill_arrays(NULL, NULL,
-                                      NULL, nb_channels, nb_samples,
-                                      sample_fmt, planar, align);
-=======
 int av_sample_fmt_is_planar(enum AVSampleFormat sample_fmt)
 {
      if (sample_fmt < 0 || sample_fmt >= AV_SAMPLE_FMT_NB)
@@ -185,17 +144,11 @@
                                           sample_fmt, align);
     if (size < 0)
         return size;
->>>>>>> bbb46f3e
 
     buf = av_mallocz(size);
     if (!buf)
         return AVERROR(ENOMEM);
 
-<<<<<<< HEAD
-    return av_samples_fill_arrays(pointers, linesizes,
-                                  buf, nb_channels, nb_samples,
-                                  sample_fmt, planar, align);
-=======
     size = av_samples_fill_arrays(audio_data, linesize, buf, nb_channels,
                                   nb_samples, sample_fmt, align);
     if (size < 0) {
@@ -203,5 +156,4 @@
         return size;
     }
     return 0;
->>>>>>> bbb46f3e
 }