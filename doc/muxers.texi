--- conflicted
+++ resolved
@@ -634,11 +634,10 @@
 Set the first PID for PMT (default 0x1000, max 0x1f00).
 @item -mpegts_start_pid @var{number}
 Set the first PID for data packets (default 0x0100, max 0x0f00).
-<<<<<<< HEAD
 @item -mpegts_m2ts_mode @var{number}
 Enable m2ts mode if set to 1. Default value is -1 which disables m2ts mode.
 @item -muxrate @var{number}
-Set muxrate.
+Set a constant muxrate (default VBR).
 @item -pes_payload_size @var{number}
 Set minimum PES packet payload in bytes.
 @item -mpegts_flags @var{flags}
@@ -660,10 +659,6 @@
 ffmpeg -i source2.ts -codec copy -f mpegts -tables_version 1 udp://1.1.1.1:1111
 ...
 @end example
-=======
-@item -muxrate @var{number}
-Set a constant muxrate (default VBR).
->>>>>>> a736ae1e
 @end table
 
 Option mpegts_flags may take a set of such flags:
