--- conflicted
+++ resolved
@@ -161,18 +161,15 @@
     REGISTER_FILTER(COVER_RECT,     cover_rect,     vf);
     REGISTER_FILTER(CROP,           crop,           vf);
     REGISTER_FILTER(CROPDETECT,     cropdetect,     vf);
-<<<<<<< HEAD
     REGISTER_FILTER(CURVES,         curves,         vf);
     REGISTER_FILTER(DATASCOPE,      datascope,      vf);
     REGISTER_FILTER(DCTDNOIZ,       dctdnoiz,       vf);
     REGISTER_FILTER(DEBAND,         deband,         vf);
     REGISTER_FILTER(DECIMATE,       decimate,       vf);
     REGISTER_FILTER(DEFLATE,        deflate,        vf);
+    REGISTER_FILTER(DEINTERLACE_QSV,deinterlace_qsv,vf);
     REGISTER_FILTER(DEINTERLACE_VAAPI, deinterlace_vaapi, vf);
     REGISTER_FILTER(DEJUDDER,       dejudder,       vf);
-=======
-    REGISTER_FILTER(DEINTERLACE_QSV,deinterlace_qsv,vf);
->>>>>>> ad71d327
     REGISTER_FILTER(DELOGO,         delogo,         vf);
     REGISTER_FILTER(DESHAKE,        deshake,        vf);
     REGISTER_FILTER(DETELECINE,     detelecine,     vf);
