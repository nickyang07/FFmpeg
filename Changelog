Entries are sorted chronologically from oldest to youngest within each release,
releases are sorted from youngest to oldest.

version <next>:
- FFT video filter
- TDSC decoder
- DTS lossless extension (XLL) decoding (not lossless, disabled by default)
- showwavespic filter
- DTS decoding through libdcadec
- Drop support for nvenc API before 5.0
- nvenc H265 encoder
- Detelecine filter
- Intel QSV-accelerated H.264 encoding
- MMAL-accelerated H.264 decoding
- basic APNG encoder and muxer
- unpack DivX-style packed B-frames in MPEG-4 bitstream filter
- WebM Live Chunk Muxer
- nvenc level and tier options
- chorus filter


version 2.6:
- nvenc encoder
- 10bit spp filter
- colorlevels filter
- RIFX format for *.wav files
- RTP/mpegts muxer
- non continuous cache protocol support
- tblend filter
- cropdetect support for non 8bpp, absolute (if limit >= 1) and relative (if limit < 1.0) threshold
- Camellia symmetric block cipher
- OpenH264 encoder wrapper
- VOC seeking support
- Closed caption Decoder
- fspp, uspp, pp7 MPlayer postprocessing filters ported to native filters
- showpalette filter
- Twofish symmetric block cipher
- Support DNx100 (960x720@8)
- eq2 filter ported from libmpcodecs as eq filter
- removed libmpcodecs
- Changed default DNxHD colour range in QuickTime .mov derivatives to mpeg range
- ported softpulldown filter from libmpcodecs as repeatfields filter
- dcshift filter
- RTP depacketizer for loss tolerant payload format for MP3 audio (RFC 5219)
- RTP depacketizer for AC3 payload format (RFC 4184)
- palettegen and paletteuse filters
- VP9 RTP payload format (draft 0) experimental depacketizer
- RTP depacketizer for DV (RFC 6469)
- DXVA2-accelerated HEVC decoding
- AAC ELD 480 decoding
- Intel QSV-accelerated H.264 decoding
- DSS SP decoder and DSS demuxer
- Fix stsd atom corruption in DNxHD QuickTimes
- Canopus HQX decoder
- RTP depacketization of T.140 text (RFC 4103)
<<<<<<< HEAD
- Port MIPS optimizations to 64-bit
=======
- VP9 RTP payload format (draft 0) experimental depacketizer
- TDSC decoder
- DTS lossless extension (XLL) decoding (not lossless, disabled by default)
- Intel QSV-accelerated H.264 encoding
- MMAL-accelerated H.264 decoding
- DTS decoding through libdcadec
- Canopus HQ/HQA decoder
>>>>>>> 22526c1f


version 2.5:
- HEVC/H.265 RTP payload format (draft v6) packetizer
- SUP/PGS subtitle demuxer
- ffprobe -show_pixel_formats option
- CAST128 symmetric block cipher, ECB mode
- STL subtitle demuxer and decoder
- libutvideo YUV 4:2:2 10bit support
- XCB-based screen-grabber
- UDP-Lite support (RFC 3828)
- xBR scaling filter
- AVFoundation screen capturing support
- ffserver supports codec private options
- creating DASH compatible fragmented MP4, MPEG-DASH segmenting muxer
- WebP muxer with animated WebP support
- zygoaudio decoding support
- APNG demuxer
- postproc visualization support


version 2.4:
- Icecast protocol
- ported lenscorrection filter from frei0r filter
- large optimizations in dctdnoiz to make it usable
- ICY metadata are now requested by default with the HTTP protocol
- support for using metadata in stream specifiers in fftools
- LZMA compression support in TIFF decoder
- H.261 RTP payload format (RFC 4587) depacketizer and experimental packetizer
- HEVC/H.265 RTP payload format (draft v6) depacketizer
- added codecview filter to visualize information exported by some codecs
- Matroska 3D support thorugh side data
- HTML generation using texi2html is deprecated in favor of makeinfo/texi2any
- silenceremove filter


version 2.3:
- AC3 fixed-point decoding
- shuffleplanes filter
- subfile protocol
- Phantom Cine demuxer
- replaygain data export
- VP7 video decoder
- Alias PIX image encoder and decoder
- Improvements to the BRender PIX image decoder
- Improvements to the XBM decoder
- QTKit input device
- improvements to OpenEXR image decoder
- support decoding 16-bit RLE SGI images
- GDI screen grabbing for Windows
- alternative rendition support for HTTP Live Streaming
- AVFoundation input device
- Direct Stream Digital (DSD) decoder
- Magic Lantern Video (MLV) demuxer
- On2 AVC (Audio for Video) decoder
- support for decoding through DXVA2 in ffmpeg
- libbs2b-based stereo-to-binaural audio filter
- libx264 reference frames count limiting depending on level
- native Opus decoder
- display matrix export and rotation API
- WebVTT encoder
- showcqt multimedia filter
- zoompan filter
- signalstats filter
- hqx filter (hq2x, hq3x, hq4x)
- flanger filter
- Image format auto-detection
- LRC demuxer and muxer
- Samba protocol (via libsmbclient)
- WebM DASH Manifest muxer
- libfribidi support in drawtext


version 2.2:

- HNM version 4 demuxer and video decoder
- Live HDS muxer
- setsar/setdar filters now support variables in ratio expressions
- elbg filter
- string validation in ffprobe
- support for decoding through VDPAU in ffmpeg (the -hwaccel option)
- complete Voxware MetaSound decoder
- remove mp3_header_compress bitstream filter
- Windows resource files for shared libraries
- aeval filter
- stereoscopic 3d metadata handling
- WebP encoding via libwebp
- ATRAC3+ decoder
- VP8 in Ogg demuxing
- side & metadata support in NUT
- framepack filter
- XYZ12 rawvideo support in NUT
- Exif metadata support in WebP decoder
- OpenGL device
- Use metadata_header_padding to control padding in ID3 tags (currently used in
  MP3, AIFF, and OMA files), FLAC header, and the AVI "junk" block.
- Mirillis FIC video decoder
- Support DNx444
- libx265 encoder
- dejudder filter
- Autodetect VDA like all other hardware accelerations
- aliases and defaults for Ogg subtypes (opus, spx)


version 2.1:

- aecho filter
- perspective filter ported from libmpcodecs
- ffprobe -show_programs option
- compand filter
- RTMP seek support
- when transcoding with ffmpeg (i.e. not streamcopying), -ss is now accurate
  even when used as an input option. Previous behavior can be restored with
  the -noaccurate_seek option.
- ffmpeg -t option can now be used for inputs, to limit the duration of
  data read from an input file
- incomplete Voxware MetaSound decoder
- read EXIF metadata from JPEG
- DVB teletext decoder
- phase filter ported from libmpcodecs
- w3fdif filter
- Opus support in Matroska
- FFV1 version 1.3 is stable and no longer experimental
- FFV1: YUVA(444,422,420) 9, 10 and 16 bit support
- changed DTS stream id in lavf mpeg ps muxer from 0x8a to 0x88, to be
  more consistent with other muxers.
- adelay filter
- pullup filter ported from libmpcodecs
- ffprobe -read_intervals option
- Lossless and alpha support for WebP decoder
- Error Resilient AAC syntax (ER AAC LC) decoding
- Low Delay AAC (ER AAC LD) decoding
- mux chapters in ASF files
- SFTP protocol (via libssh)
- libx264: add ability to encode in YUVJ422P and YUVJ444P
- Fraps: use BT.709 colorspace by default for yuv, as reference fraps decoder does
- make decoding alpha optional for prores, ffv1 and vp6 by setting
  the skip_alpha flag.
- ladspa wrapper filter
- native VP9 decoder
- dpx parser
- max_error_rate parameter in ffmpeg
- PulseAudio output device
- ReplayGain scanner
- Enhanced Low Delay AAC (ER AAC ELD) decoding (no LD SBR support)
- Linux framebuffer output device
- HEVC decoder
- raw HEVC, HEVC in MOV/MP4, HEVC in Matroska, HEVC in MPEG-TS demuxing
- mergeplanes filter


version 2.0:

- curves filter
- reference-counting for AVFrame and AVPacket data
- ffmpeg now fails when input options are used for output file
  or vice versa
- support for Monkey's Audio versions from 3.93
- perms and aperms filters
- audio filtering support in ffplay
- 10% faster aac encoding on x86 and MIPS
- sine audio filter source
- WebP demuxing and decoding support
- ffmpeg options -filter_script and -filter_complex_script, which allow a
  filtergraph description to be read from a file
- OpenCL support
- audio phaser filter
- separatefields filter
- libquvi demuxer
- uniform options syntax across all filters
- telecine filter
- interlace filter
- smptehdbars source
- inverse telecine filters (fieldmatch and decimate)
- colorbalance filter
- colorchannelmixer filter
- The matroska demuxer can now output proper verbatim ASS packets. It will
  become the default at the next libavformat major bump.
- decent native animated GIF encoding
- asetrate filter
- interleave filter
- timeline editing with filters
- vidstabdetect and vidstabtransform filters for video stabilization using
  the vid.stab library
- astats filter
- trim and atrim filters
- ffmpeg -t and -ss (output-only) options are now sample-accurate when
  transcoding audio
- Matroska muxer can now put the index at the beginning of the file.
- extractplanes filter
- avectorscope filter
- ADPCM DTK decoder
- ADP demuxer
- RSD demuxer
- RedSpark demuxer
- ADPCM IMA Radical decoder
- zmq filters
- DCT denoiser filter (dctdnoiz)
- Wavelet denoiser filter ported from libmpcodecs as owdenoise (formerly "ow")
- Apple Intermediate Codec decoder
- Escape 130 video decoder
- FTP protocol support
- V4L2 output device
- 3D LUT filter (lut3d)
- SMPTE 302M audio encoder
- support for slice multithreading in libavfilter
- Hald CLUT support (generation and filtering)
- VC-1 interlaced B-frame support
- support for WavPack muxing (raw and in Matroska)
- XVideo output device
- vignette filter
- True Audio (TTA) encoder
- Go2Webinar decoder
- mcdeint filter ported from libmpcodecs
- sab filter ported from libmpcodecs
- ffprobe -show_chapters option
- WavPack encoding through libwavpack
- rotate filter
- spp filter ported from libmpcodecs
- libgme support
- psnr filter


version 1.2:

- VDPAU hardware acceleration through normal hwaccel
- SRTP support
- Error diffusion dither in Swscale
- Chained Ogg support
- Theora Midstream reconfiguration support
- EVRC decoder
- audio fade filter
- filtering audio with unknown channel layout
- allpass, bass, bandpass, bandreject, biquad, equalizer, highpass, lowpass
  and treble audio filter
- improved showspectrum filter, with multichannel support and sox-like colors
- histogram filter
- tee muxer
- il filter ported from libmpcodecs
- support ID3v2 tags in ASF files
- encrypted TTA stream decoding support
- RF64 support in WAV muxer
- noise filter ported from libmpcodecs
- Subtitles character encoding conversion
- blend filter
- stereo3d filter ported from libmpcodecs


version 1.1:

- stream disposition information printing in ffprobe
- filter for loudness analysis following EBU R128
- Opus encoder using libopus
- ffprobe -select_streams option
- Pinnacle TARGA CineWave YUV16 decoder
- TAK demuxer, decoder and parser
- DTS-HD demuxer
- remove -same_quant, it hasn't worked for years
- FFM2 support
- X-Face image encoder and decoder
- 24-bit FLAC encoding
- multi-channel ALAC encoding up to 7.1
- metadata (INFO tag) support in WAV muxer
- subtitles raw text decoder
- support for building DLLs using MSVC
- LVF demuxer
- ffescape tool
- metadata (info chunk) support in CAF muxer
- field filter ported from libmpcodecs
- AVR demuxer
- geq filter ported from libmpcodecs
- remove ffserver daemon mode
- AST muxer/demuxer
- new expansion syntax for drawtext
- BRender PIX image decoder
- ffprobe -show_entries option
- ffprobe -sections option
- ADPCM IMA Dialogic decoder
- BRSTM demuxer
- animated GIF decoder and demuxer
- PVF demuxer
- subtitles filter
- IRCAM muxer/demuxer
- Paris Audio File demuxer
- Virtual concatenation demuxer
- VobSub demuxer
- JSON captions for TED talks decoding support
- SOX Resampler support in libswresample
- aselect filter
- SGI RLE 8-bit / Silicon Graphics RLE 8-bit video decoder
- Silicon Graphics Motion Video Compressor 1 & 2 decoder
- Silicon Graphics Movie demuxer
- apad filter
- Resolution & pixel format change support with multithreading for H.264
- documentation split into per-component manuals
- pp (postproc) filter ported from MPlayer
- NIST Sphere demuxer
- MPL2, VPlayer, MPlayer, AQTitle, PJS and SubViewer v1 subtitles demuxers and decoders
- Sony Wave64 muxer
- adobe and limelight publisher authentication in RTMP
- data: URI scheme
- support building on the Plan 9 operating system
- kerndeint filter ported from MPlayer
- histeq filter ported from VirtualDub
- Megalux Frame demuxer
- 012v decoder
- Improved AVC Intra decoding support


version 1.0:

- INI and flat output in ffprobe
- Scene detection in libavfilter
- Indeo Audio decoder
- channelsplit audio filter
- setnsamples audio filter
- atempo filter
- ffprobe -show_data option
- RTMPT protocol support
- iLBC encoding/decoding via libilbc
- Microsoft Screen 1 decoder
- join audio filter
- audio channel mapping filter
- Microsoft ATC Screen decoder
- RTSP listen mode
- TechSmith Screen Codec 2 decoder
- AAC encoding via libfdk-aac
- Microsoft Expression Encoder Screen decoder
- RTMPS protocol support
- RTMPTS protocol support
- RTMPE protocol support
- RTMPTE protocol support
- showwaves and showspectrum filter
- LucasArts SMUSH SANM playback support
- LucasArts SMUSH VIMA audio decoder (ADPCM)
- LucasArts SMUSH demuxer
- SAMI, RealText and SubViewer demuxers and decoders
- Heart Of Darkness PAF playback support
- iec61883 device
- asettb filter
- new option: -progress
- 3GPP Timed Text encoder/decoder
- GeoTIFF decoder support
- ffmpeg -(no)stdin option
- Opus decoder using libopus
- caca output device using libcaca
- alphaextract and alphamerge filters
- concat filter
- flite filter
- Canopus Lossless Codec decoder
- bitmap subtitles in filters (experimental and temporary)
- MP2 encoding via TwoLAME
- bmp parser
- smptebars source
- asetpts filter
- hue filter
- ICO muxer
- SubRip encoder and decoder without embedded timing
- edge detection filter
- framestep filter
- ffmpeg -shortest option is now per-output file
  -pass and -passlogfile are now per-output stream
- volume measurement filter
- Ut Video encoder
- Microsoft Screen 2 decoder
- smartblur filter ported from MPlayer
- CPiA decoder
- decimate filter ported from MPlayer
- RTP depacketization of JPEG
- Smooth Streaming live segmenter muxer
- F4V muxer
- sendcmd and asendcmd filters
- WebVTT demuxer and decoder (simple tags supported)
- RTP packetization of JPEG
- faststart option in the MOV/MP4 muxer
- support for building with MSVC


version 0.11:

- Fixes: CVE-2012-2772, CVE-2012-2774, CVE-2012-2775, CVE-2012-2776, CVE-2012-2777,
         CVE-2012-2779, CVE-2012-2782, CVE-2012-2783, CVE-2012-2784, CVE-2012-2785,
         CVE-2012-2786, CVE-2012-2787, CVE-2012-2788, CVE-2012-2789, CVE-2012-2790,
         CVE-2012-2791, CVE-2012-2792, CVE-2012-2793, CVE-2012-2794, CVE-2012-2795,
         CVE-2012-2796, CVE-2012-2797, CVE-2012-2798, CVE-2012-2799, CVE-2012-2800,
         CVE-2012-2801, CVE-2012-2802, CVE-2012-2803, CVE-2012-2804,
- v408 Quicktime and Microsoft AYUV Uncompressed 4:4:4:4 encoder and decoder
- setfield filter
- CDXL demuxer and decoder
- Apple ProRes encoder
- ffprobe -count_packets and -count_frames options
- Sun Rasterfile Encoder
- ID3v2 attached pictures reading and writing
- WMA Lossless decoder
- bluray protocol
- blackdetect filter
- libutvideo encoder wrapper (--enable-libutvideo)
- swapuv filter
- bbox filter
- XBM encoder and decoder
- RealAudio Lossless decoder
- ZeroCodec decoder
- tile video filter
- Metal Gear Solid: The Twin Snakes demuxer
- OpenEXR image decoder
- removelogo filter
- drop support for ffmpeg without libavfilter
- drawtext video filter: fontconfig support
- ffmpeg -benchmark_all option
- super2xsai filter ported from libmpcodecs
- add libavresample audio conversion library for compatibility
- MicroDVD decoder
- Avid Meridien (AVUI) encoder and decoder
- accept + prefix to -pix_fmt option to disable automatic conversions.
- complete audio filtering in libavfilter and ffmpeg
- add fps filter
- vorbis parser
- png parser
- audio mix filter
- ffv1: support (draft) version 1.3


version 0.10:

- Fixes: CVE-2011-3929, CVE-2011-3934, CVE-2011-3935, CVE-2011-3936,
         CVE-2011-3937, CVE-2011-3940, CVE-2011-3941, CVE-2011-3944,
         CVE-2011-3945, CVE-2011-3946, CVE-2011-3947, CVE-2011-3949,
         CVE-2011-3950, CVE-2011-3951, CVE-2011-3952
- v410 Quicktime Uncompressed 4:4:4 10-bit encoder and decoder
- SBaGen (SBG) binaural beats script demuxer
- OpenMG Audio muxer
- Timecode extraction in DV and MOV
- thumbnail video filter
- XML output in ffprobe
- asplit audio filter
- tinterlace video filter
- astreamsync audio filter
- amerge audio filter
- ISMV (Smooth Streaming) muxer
- GSM audio parser
- SMJPEG muxer
- XWD encoder and decoder
- Automatic thread count based on detection number of (available) CPU cores
- y41p Brooktree Uncompressed 4:1:1 12-bit encoder and decoder
- ffprobe -show_error option
- Avid 1:1 10-bit RGB Packer codec
- v308 Quicktime Uncompressed 4:4:4 encoder and decoder
- yuv4 libquicktime packed 4:2:0 encoder and decoder
- ffprobe -show_frames option
- silencedetect audio filter
- ffprobe -show_program_version, -show_library_versions, -show_versions options
- rv34: frame-level multi-threading
- optimized iMDCT transform on x86 using SSE for for mpegaudiodec
- Improved PGS subtitle decoder
- dumpgraph option to lavfi device
- r210 and r10k encoders
- ffwavesynth decoder
- aviocat tool
- ffeval tool
- support encoding and decoding 4-channel SGI images


version 0.9:

- openal input device added
- boxblur filter added
- BWF muxer
- Flash Screen Video 2 decoder
- lavfi input device added
- added avconv, which is almost the same for now, except
for a few incompatible changes in the options, which will hopefully make them
easier to use. The changes are:
    * The options placement is now strictly enforced! While in theory the
      options for ffmpeg should be given in [input options] -i INPUT [output
      options] OUTPUT order, in practice it was possible to give output options
      before the -i and it mostly worked. Except when it didn't - the behavior was
      a bit inconsistent. In avconv, it is not possible to mix input and output
      options. All non-global options are reset after an input or output filename.
    * All per-file options are now truly per-file - they apply only to the next
      input or output file and specifying different values for different files
      will now work properly (notably -ss and -t options).
    * All per-stream options are now truly per-stream - it is possible to
      specify which stream(s) should a given option apply to. See the Stream
      specifiers section in the avconv manual for details.
    * In ffmpeg some options (like -newvideo/-newaudio/...) are irregular in the
      sense that they're specified after the output filename instead of before,
      like all other options. In avconv this irregularity is removed, all options
      apply to the next input or output file.
    * -newvideo/-newaudio/-newsubtitle options were removed. Not only were they
      irregular and highly confusing, they were also redundant. In avconv the -map
      option will create new streams in the output file and map input streams to
      them. E.g. avconv -i INPUT -map 0 OUTPUT will create an output stream for
      each stream in the first input file.
    * The -map option now has slightly different and more powerful syntax:
        + Colons (':') are used to separate file index/stream type/stream index
          instead of dots. Comma (',') is used to separate the sync stream instead
          of colon.. This is done for consistency with other options.
        + It's possible to specify stream type. E.g. -map 0:a:2 creates an
          output stream from the third input audio stream.
        + Omitting the stream index now maps all the streams of the given type,
          not just the first. E.g. -map 0:s creates output streams for all the
          subtitle streams in the first input file.
        + Since -map can now match multiple streams, negative mappings were
          introduced. Negative mappings disable some streams from an already
          defined map. E.g. '-map 0 -map -0:a:1' means 'create output streams for
          all the stream in the first input file, except for the second audio
          stream'.
    * There is a new option -c (or -codec) for choosing the decoder/encoder to
      use, which allows to precisely specify target stream(s) consistently with
      other options. E.g. -c:v lib264 sets the codec for all video streams, -c:a:0
      libvorbis sets the codec for the first audio stream and -c copy copies all
      the streams without reencoding. Old -vcodec/-acodec/-scodec options are now
      aliases to -c:v/a/s
    * It is now possible to precisely specify which stream should an AVOption
      apply to. E.g. -b:v:0 2M sets the bitrate for the first video stream, while
      -b:a 128k sets the bitrate for all audio streams. Note that the old -ab 128k
      syntax is deprecated and will stop working soon.
    * -map_chapters now takes only an input file index and applies to the next
      output file. This is consistent with how all the other options work.
    * -map_metadata now takes only an input metadata specifier and applies to
      the next output file. Output metadata specifier is now part of the option
      name, similarly to the AVOptions/map/codec feature above.
    * -metadata can now be used to set metadata on streams and chapters, e.g.
      -metadata:s:1 language=eng sets the language of the first stream to 'eng'.
      This made -vlang/-alang/-slang options redundant, so they were removed.
    * -qscale option now uses stream specifiers and applies to all streams, not
      just video. I.e. plain -qscale number would now apply to all streams. To get
      the old behavior, use -qscale:v. Also there is now a shortcut -q for -qscale
      and -aq is now an alias for -q:a.
    * -vbsf/-absf/-sbsf options were removed and replaced by a -bsf option which
      uses stream specifiers. Use -bsf:v/a/s instead of the old options.
    * -itsscale option now uses stream specifiers, so its argument is only the
      scale parameter.
    * -intra option was removed, use -g 0 for the same effect.
    * -psnr option was removed, use -flags +psnr for the same effect.
    * -vf option is now an alias to the new -filter option, which uses stream specifiers.
    * -vframes/-aframes/-dframes options are now aliases to the new -frames option.
    * -vtag/-atag/-stag options are now aliases to the new -tag option.
- XMV demuxer
- LOAS demuxer
- ashowinfo filter added
- Windows Media Image decoder
- amovie source added
- LATM muxer/demuxer
- Speex encoder via libspeex
- JSON output in ffprobe
- WTV muxer
- Optional C++ Support (needed for libstagefright)
- H.264 Decoding on Android via Stagefright
- Prores decoder
- BIN/XBIN/ADF/IDF text file decoder
- aconvert audio filter added
- audio support to lavfi input device added
- libcdio-paranoia input device for audio CD grabbing
- Apple ProRes decoder
- CELT in Ogg demuxing
- G.723.1 demuxer and decoder
- libmodplug support (--enable-libmodplug)
- VC-1 interlaced decoding
- libutvideo wrapper (--enable-libutvideo)
- aevalsrc audio source added
- Ut Video decoder
- Speex encoding via libspeex
- 4:2:2 H.264 decoding support
- 4:2:2 and 4:4:4 H.264 encoding with libx264
- Pulseaudio input device
- Prores encoder
- Video Decoder Acceleration (VDA) HWAccel module.
- replacement Indeo 3 decoder
- new ffmpeg option: -map_channel
- volume audio filter added
- earwax audio filter added
- libv4l2 support (--enable-libv4l2)
- TLS/SSL and HTTPS protocol support
- AVOptions API rewritten and documented
- most of CODEC_FLAG2_*, some CODEC_FLAG_* and many codec-specific fields in
  AVCodecContext deprecated. Codec private options should be used instead.
- Properly working defaults in libx264 wrapper, support for native presets.
- Encrypted OMA files support
- Discworld II BMV decoding support
- VBLE Decoder
- OS X Video Decoder Acceleration (VDA) support
- compact and csv output in ffprobe
- pan audio filter
- IFF Amiga Continuous Bitmap (ACBM) decoder
- ass filter
- CRI ADX audio format muxer and demuxer
- Playstation Portable PMP format demuxer
- Microsoft Windows ICO demuxer
- life source
- PCM format support in OMA demuxer
- CLJR encoder
- new option: -report
- Dxtory capture format decoder
- cellauto source
- Simple segmenting muxer
- Indeo 4 decoder
- SMJPEG demuxer


version 0.8:

- many many things we forgot because we rather write code than changelogs
- WebM support in Matroska de/muxer
- low overhead Ogg muxing
- MMS-TCP support
- VP8 de/encoding via libvpx
- Demuxer for On2's IVF format
- Pictor/PC Paint decoder
- HE-AAC v2 decoder
- HE-AAC v2 encoding with libaacplus
- libfaad2 wrapper removed
- DTS-ES extension (XCh) decoding support
- native VP8 decoder
- RTSP tunneling over HTTP
- RTP depacketization of SVQ3
- -strict inofficial replaced by -strict unofficial
- ffplay -exitonkeydown and -exitonmousedown options added
- native GSM / GSM MS decoder
- RTP depacketization of QDM2
- ANSI/ASCII art playback system
- Lego Mindstorms RSO de/muxer
- libavcore added (and subsequently removed)
- SubRip subtitle file muxer and demuxer
- Chinese AVS encoding via libxavs
- ffprobe -show_packets option added
- RTP packetization of Theora and Vorbis
- RTP depacketization of MP4A-LATM
- RTP packetization and depacketization of VP8
- hflip filter
- Apple HTTP Live Streaming demuxer
- a64 codec
- MMS-HTTP support
- G.722 ADPCM audio encoder/decoder
- R10k video decoder
- ocv_smooth filter
- frei0r wrapper filter
- change crop filter syntax to width:height:x:y
- make the crop filter accept parametric expressions
- make ffprobe accept AVFormatContext options
- yadif filter
- blackframe filter
- Demuxer for Leitch/Harris' VR native stream format (LXF)
- RTP depacketization of the X-QT QuickTime format
- SAP (Session Announcement Protocol, RFC 2974) muxer and demuxer
- cropdetect filter
- ffmpeg -crop* options removed
- transpose filter added
- ffmpeg -force_key_frames option added
- demuxer for receiving raw rtp:// URLs without an SDP description
- single stream LATM/LOAS decoder
- setpts filter added
- Win64 support for optimized x86 assembly functions
- MJPEG/AVI1 to JPEG/JFIF bitstream filter
- ASS subtitle encoder and decoder
- IEC 61937 encapsulation for E-AC-3, TrueHD, DTS-HD (for HDMI passthrough)
- overlay filter added
- rename aspect filter to setdar, and pixelaspect to setsar
- IEC 61937 demuxer
- Mobotix .mxg demuxer
- frei0r source added
- hqdn3d filter added
- RTP depacketization of QCELP
- FLAC parser added
- gradfun filter added
- AMR-WB decoder
- replace the ocv_smooth filter with a more generic ocv filter
- Windows Televison (WTV) demuxer
- FFmpeg metadata format muxer and demuxer
- SubRip (srt) subtitle encoder and decoder
- floating-point AC-3 encoder added
- Lagarith decoder
- ffmpeg -copytb option added
- IVF muxer added
- Wing Commander IV movies decoder added
- movie source added
- Bink version 'b' audio and video decoder
- Bitmap Brothers JV playback system
- Apple HTTP Live Streaming protocol handler
- sndio support for playback and record
- Linux framebuffer input device added
- Chronomaster DFA decoder
- DPX image encoder
- MicroDVD subtitle file muxer and demuxer
- Playstation Portable PMP format demuxer
- fieldorder video filter added
- AAC encoding via libvo-aacenc
- AMR-WB encoding via libvo-amrwbenc
- xWMA demuxer
- Mobotix MxPEG decoder
- VP8 frame-multithreading
- NEON optimizations for VP8
- Lots of deprecated API cruft removed
- fft and imdct optimizations for AVX (Sandy Bridge) processors
- showinfo filter added
- SMPTE 302M AES3 audio decoder
- Apple Core Audio Format muxer
- 9bit and 10bit per sample support in the H.264 decoder
- 9bit and 10bit FFV1 encoding / decoding
- split filter added
- select filter added
- sdl output device added
- libmpcodecs video filter support (3 times as many filters than before)
- mpeg2 aspect ratio dection fixed
- libxvid aspect pickiness fixed
- Frame multithreaded decoding
- E-AC-3 audio encoder
- ac3enc: add channel coupling support
- floating-point sample format support to the ac3, eac3, dca, aac, and vorbis decoders.
- H264/MPEG frame-level multi-threading
- All av_metadata_* functions renamed to av_dict_* and moved to libavutil
- 4:4:4 H.264 decoding support
- 10-bit H.264 optimizations for x86
- lut, lutrgb, and lutyuv filters added
- buffersink libavfilter sink added
- Bump libswscale for recently reported ABI break
- New J2K encoder (via OpenJPEG)


version 0.7:

- all the changes for 0.8, but keeping API/ABI compatibility with the 0.6 release


version 0.6:

- PB-frame decoding for H.263
- deprecated vhook subsystem removed
- deprecated old scaler removed
- VQF demuxer
- Alpha channel scaler
- PCX encoder
- RTP packetization of H.263
- RTP packetization of AMR
- RTP depacketization of Vorbis
- CorePNG decoding support
- Cook multichannel decoding support
- introduced avlanguage helpers in libavformat
- 8088flex TMV demuxer and decoder
- per-stream language-tags extraction in asfdec
- V210 decoder and encoder
- remaining GPL parts in AC-3 decoder converted to LGPL
- QCP demuxer
- SoX native format muxer and demuxer
- AMR-NB decoding/encoding, AMR-WB decoding via OpenCORE libraries
- DPX image decoder
- Electronic Arts Madcow decoder
- DivX (XSUB) subtitle encoder
- nonfree libamr support for AMR-NB/WB decoding/encoding removed
- experimental AAC encoder
- RTP depacketization of ASF and RTSP from WMS servers
- RTMP support in libavformat
- noX handling for OPT_BOOL X options
- Wave64 demuxer
- IEC-61937 compatible Muxer
- TwinVQ decoder
- Bluray (PGS) subtitle decoder
- LPCM support in MPEG-TS (HDMV RID as found on Blu-ray disks)
- WMA Pro decoder
- Core Audio Format demuxer
- ATRAC1 decoder
- MD STUDIO audio demuxer
- RF64 support in WAV demuxer
- MPEG-4 Audio Lossless Coding (ALS) decoder
- -formats option split into -formats, -codecs, -bsfs, and -protocols
- IV8 demuxer
- CDG demuxer and decoder
- R210 decoder
- Auravision Aura 1 and 2 decoders
- Deluxe Paint Animation playback system
- SIPR decoder
- Adobe Filmstrip muxer and demuxer
- RTP depacketization of H.263
- Bink demuxer and audio/video decoders
- enable symbol versioning by default for linkers that support it
- IFF PBM/ILBM bitmap decoder
- concat protocol
- Indeo 5 decoder
- RTP depacketization of AMR
- WMA Voice decoder
- ffprobe tool
- AMR-NB decoder
- RTSP muxer
- HE-AAC v1 decoder
- Kega Game Video (KGV1) decoder
- VorbisComment writing for FLAC, Ogg FLAC and Ogg Speex files
- RTP depacketization of Theora
- HTTP Digest authentication
- RTMP/RTMPT/RTMPS/RTMPE/RTMPTE protocol support via librtmp
- Psygnosis YOP demuxer and video decoder
- spectral extension support in the E-AC-3 decoder
- unsharp video filter
- RTP hinting in the mov/3gp/mp4 muxer
- Dirac in Ogg demuxing
- seek to keyframes in Ogg
- 4:2:2 and 4:4:4 Theora decoding
- 35% faster VP3/Theora decoding
- faster AAC decoding
- faster H.264 decoding
- RealAudio 1.0 (14.4K) encoder


version 0.5:

- DV50 AKA DVCPRO50 encoder, decoder, muxer and demuxer
- TechSmith Camtasia (TSCC) video decoder
- IBM Ultimotion (ULTI) video decoder
- Sierra Online audio file demuxer and decoder
- Apple QuickDraw (qdrw) video decoder
- Creative ADPCM audio decoder (16 bits as well as 8 bits schemes)
- Electronic Arts Multimedia (WVE/UV2/etc.) file demuxer
- Miro VideoXL (VIXL) video decoder
- H.261 video encoder
- QPEG video decoder
- Nullsoft Video (NSV) file demuxer
- Shorten audio decoder
- LOCO video decoder
- Apple Lossless Audio Codec (ALAC) decoder
- Winnov WNV1 video decoder
- Autodesk Animator Studio Codec (AASC) decoder
- Indeo 2 video decoder
- Fraps FPS1 video decoder
- Snow video encoder/decoder
- Sonic audio encoder/decoder
- Vorbis audio decoder
- Macromedia ADPCM decoder
- Duck TrueMotion 2 video decoder
- support for decoding FLX and DTA extensions in FLIC files
- H.264 custom quantization matrices support
- ffserver fixed, it should now be usable again
- QDM2 audio decoder
- Real Cooker audio decoder
- TrueSpeech audio decoder
- WMA2 audio decoder fixed, now all files should play correctly
- RealAudio 14.4 and 28.8 decoders fixed
- JPEG-LS decoder
- build system improvements
- tabs and trailing whitespace removed from the codebase
- CamStudio video decoder
- AIFF/AIFF-C audio format, encoding and decoding
- ADTS AAC file reading and writing
- Creative VOC file reading and writing
- American Laser Games multimedia (*.mm) playback system
- Zip Motion Blocks Video decoder
- improved Theora/VP3 decoder
- True Audio (TTA) decoder
- AVS demuxer and video decoder
- JPEG-LS encoder
- Smacker demuxer and decoder
- NuppelVideo/MythTV demuxer and RTjpeg decoder
- KMVC decoder
- MPEG-2 intra VLC support
- MPEG-2 4:2:2 encoder
- Flash Screen Video decoder
- GXF demuxer
- Chinese AVS decoder
- GXF muxer
- MXF demuxer
- VC-1/WMV3/WMV9 video decoder
- MacIntel support
- AviSynth support
- VMware video decoder
- VP5 video decoder
- VP6 video decoder
- WavPack lossless audio decoder
- Targa (.TGA) picture decoder
- Vorbis audio encoder
- Delphine Software .cin demuxer/audio and video decoder
- Tiertex .seq demuxer/video decoder
- MTV demuxer
- TIFF picture encoder and decoder
- GIF picture decoder
- Intel Music Coder decoder
- Zip Motion Blocks Video encoder
- Musepack decoder
- Flash Screen Video encoder
- Theora encoding via libtheora
- BMP encoder
- WMA encoder
- GSM-MS encoder and decoder
- DCA decoder
- DXA demuxer and decoder
- DNxHD decoder
- Gamecube movie (.THP) playback system
- Blackfin optimizations
- Interplay C93 demuxer and video decoder
- Bethsoft VID demuxer and video decoder
- CRYO APC demuxer
- ATRAC3 decoder
- V.Flash PTX decoder
- RoQ muxer, RoQ audio encoder
- Renderware TXD demuxer and decoder
- extern C declarations for C++ removed from headers
- sws_flags command line option
- codebook generator
- RoQ video encoder
- QTRLE encoder
- OS/2 support removed and restored again
- AC-3 decoder
- NUT muxer
- additional SPARC (VIS) optimizations
- Matroska muxer
- slice-based parallel H.264 decoding
- Monkey's Audio demuxer and decoder
- AMV audio and video decoder
- DNxHD encoder
- H.264 PAFF decoding
- Nellymoser ASAO decoder
- Beam Software SIFF demuxer and decoder
- libvorbis Vorbis decoding removed in favor of native decoder
- IntraX8 (J-Frame) subdecoder for WMV2 and VC-1
- Ogg (Theora, Vorbis and FLAC) muxer
- The "device" muxers and demuxers are now in a new libavdevice library
- PC Paintbrush PCX decoder
- Sun Rasterfile decoder
- TechnoTrend PVA demuxer
- Linux Media Labs MPEG-4 (LMLM4) demuxer
- AVM2 (Flash 9) SWF muxer
- QT variant of IMA ADPCM encoder
- VFW grabber
- iPod/iPhone compatible mp4 muxer
- Mimic decoder
- MSN TCP Webcam stream demuxer
- RL2 demuxer / decoder
- IFF demuxer
- 8SVX audio decoder
- non-recursive Makefiles
- BFI demuxer
- MAXIS EA XA (.xa) demuxer / decoder
- BFI video decoder
- OMA demuxer
- MLP/TrueHD decoder
- Electronic Arts CMV decoder
- Motion Pixels Video decoder
- Motion Pixels MVI demuxer
- removed animated GIF decoder/demuxer
- D-Cinema audio muxer
- Electronic Arts TGV decoder
- Apple Lossless Audio Codec (ALAC) encoder
- AAC decoder
- floating point PCM encoder/decoder
- MXF muxer
- DV100 AKA DVCPRO HD decoder and demuxer
- E-AC-3 support added to AC-3 decoder
- Nellymoser ASAO encoder
- ASS and SSA demuxer and muxer
- liba52 wrapper removed
- SVQ3 watermark decoding support
- Speex decoding via libspeex
- Electronic Arts TGQ decoder
- RV40 decoder
- QCELP / PureVoice decoder
- RV30 decoder
- hybrid WavPack support
- R3D REDCODE demuxer
- ALSA support for playback and record
- Electronic Arts TQI decoder
- OpenJPEG based JPEG 2000 decoder
- NC (NC4600) camera file demuxer
- Gopher client support
- MXF D-10 muxer
- generic metadata API
- flash ScreenVideo2 encoder


version 0.4.9-pre1:

- DV encoder, DV muxer
- Microsoft RLE video decoder
- Microsoft Video-1 decoder
- Apple Animation (RLE) decoder
- Apple Graphics (SMC) decoder
- Apple Video (RPZA) decoder
- Cinepak decoder
- Sega FILM (CPK) file demuxer
- Westwood multimedia support (VQA & AUD files)
- Id Quake II CIN playback support
- 8BPS video decoder
- FLIC playback support
- RealVideo 2.0 (RV20) decoder
- Duck TrueMotion v1 (DUCK) video decoder
- Sierra VMD demuxer and video decoder
- MSZH and ZLIB decoder support
- SVQ1 video encoder
- AMR-WB support
- PPC optimizations
- rate distortion optimal cbp support
- rate distorted optimal ac prediction for MPEG-4
- rate distorted optimal lambda->qp support
- AAC encoding with libfaac
- Sunplus JPEG codec (SP5X) support
- use Lagrange multipler instead of QP for ratecontrol
- Theora/VP3 decoding support
- XA and ADX ADPCM codecs
- export MPEG-2 active display area / pan scan
- Add support for configuring with IBM XLC
- floating point AAN DCT
- initial support for zygo video (not complete)
- RGB ffv1 support
- new audio/video parser API
- av_log() system
- av_read_frame() and av_seek_frame() support
- missing last frame fixes
- seek by mouse in ffplay
- noise reduction of DCT coefficients
- H.263 OBMC & 4MV support
- H.263 alternative inter vlc support
- H.263 loop filter
- H.263 slice structured mode
- interlaced DCT support for MPEG-2 encoding
- stuffing to stay above min_bitrate
- MB type & QP visualization
- frame stepping for ffplay
- interlaced motion estimation
- alternate scantable support
- SVCD scan offset support
- closed GOP support
- SSE2 FDCT
- quantizer noise shaping
- G.726 ADPCM audio codec
- MS ADPCM encoding
- multithreaded/SMP motion estimation
- multithreaded/SMP encoding for MPEG-1/MPEG-2/MPEG-4/H.263
- multithreaded/SMP decoding for MPEG-2
- FLAC decoder
- Metrowerks CodeWarrior suppport
- H.263+ custom pcf support
- nicer output for 'ffmpeg -formats'
- Matroska demuxer
- SGI image format, encoding and decoding
- H.264 loop filter support
- H.264 CABAC support
- nicer looking arrows for the motion vector visualization
- improved VCD support
- audio timestamp drift compensation
- MPEG-2 YUV 422/444 support
- polyphase kaiser windowed sinc and blackman nuttall windowed sinc audio resample
- better image scaling
- H.261 support
- correctly interleave packets during encoding
- VIS optimized motion compensation
- intra_dc_precision>0 encoding support
- support reuse of motion vectors/MB types/field select values of the source video
- more accurate deblock filter
- padding support
- many optimizations and bugfixes
- FunCom ISS audio file demuxer and according ADPCM decoding


version 0.4.8:

- MPEG-2 video encoding (Michael)
- Id RoQ playback subsystem (Mike Melanson and Tim Ferguson)
- Wing Commander III Movie (.mve) file playback subsystem (Mike Melanson
  and Mario Brito)
- Xan DPCM audio decoder (Mario Brito)
- Interplay MVE playback subsystem (Mike Melanson)
- Duck DK3 and DK4 ADPCM audio decoders (Mike Melanson)


version 0.4.7:

- RealAudio 1.0 (14_4) and 2.0 (28_8) native decoders. Author unknown, code from mplayerhq
  (originally from public domain player for Amiga at http://www.honeypot.net/audio)
- current version now also compiles with older GCC (Fabrice)
- 4X multimedia playback system including 4xm file demuxer (Mike
  Melanson), and 4X video and audio codecs (Michael)
- Creative YUV (CYUV) decoder (Mike Melanson)
- FFV1 codec (our very simple lossless intra only codec, compresses much better
  than HuffYUV) (Michael)
- ASV1 (Asus), H.264, Intel indeo3 codecs have been added (various)
- tiny PNG encoder and decoder, tiny GIF decoder, PAM decoder (PPM with
  alpha support), JPEG YUV colorspace support. (Fabrice Bellard)
- ffplay has been replaced with a newer version which uses SDL (optionally)
  for multiplatform support (Fabrice)
- Sorenson Version 3 codec (SVQ3) support has been added (decoding only) - donated
  by anonymous
- AMR format has been added (Johannes Carlsson)
- 3GP support has been added (Johannes Carlsson)
- VP3 codec has been added (Mike Melanson)
- more MPEG-1/2 fixes
- better multiplatform support, MS Visual Studio fixes (various)
- AltiVec optimizations (Magnus Damn and others)
- SH4 processor support has been added (BERO)
- new public interfaces (avcodec_get_pix_fmt) (Roman Shaposhnick)
- VOB streaming support (Brian Foley)
- better MP3 autodetection (Andriy Rysin)
- qpel encoding (Michael)
- 4mv+b frames encoding finally fixed (Michael)
- chroma ME (Michael)
- 5 comparison functions for ME (Michael)
- B-frame encoding speedup (Michael)
- WMV2 codec (unfinished - Michael)
- user specified diamond size for EPZS (Michael)
- Playstation STR playback subsystem, still experimental (Mike and Michael)
- ASV2 codec (Michael)
- CLJR decoder (Alex)

.. And lots more new enhancements and fixes.


version 0.4.6:

- completely new integer only MPEG audio layer 1/2/3 decoder rewritten
  from scratch
- Recoded DCT and motion vector search with gcc (no longer depends on nasm)
- fix quantization bug in AC3 encoder
- added PCM codecs and format. Corrected WAV/AVI/ASF PCM issues
- added prototype ffplay program
- added GOB header parsing on H.263/H.263+ decoder (Juanjo)
- bug fix on MCBPC tables of H.263 (Juanjo)
- bug fix on DC coefficients of H.263 (Juanjo)
- added Advanced Prediction Mode on H.263/H.263+ decoder (Juanjo)
- now we can decode H.263 streams found in QuickTime files (Juanjo)
- now we can decode H.263 streams found in VIVO v1 files(Juanjo)
- preliminary RTP "friendly" mode for H.263/H.263+ coding. (Juanjo)
- added GOB header for H.263/H.263+ coding on RTP mode (Juanjo)
- now H.263 picture size is returned on the first decoded frame (Juanjo)
- added first regression tests
- added MPEG-2 TS demuxer
- new demux API for libav
- more accurate and faster IDCT (Michael)
- faster and entropy-controlled motion search (Michael)
- two pass video encoding (Michael)
- new video rate control (Michael)
- added MSMPEG4V1, MSMPEGV2 and WMV1 support (Michael)
- great performance improvement of video encoders and decoders (Michael)
- new and faster bit readers and vlc parsers (Michael)
- high quality encoding mode: tries all macroblock/VLC types (Michael)
- added DV video decoder
- preliminary RTP/RTSP support in ffserver and libavformat
- H.263+ AIC decoding/encoding support (Juanjo)
- VCD MPEG-PS mode (Juanjo)
- PSNR stuff (Juanjo)
- simple stats output (Juanjo)
- 16-bit and 15-bit RGB/BGR/GBR support (Bisqwit)


version 0.4.5:

- some header fixes (Zdenek Kabelac <kabi at informatics.muni.cz>)
- many MMX optimizations (Nick Kurshev <nickols_k at mail.ru>)
- added configure system (actually a small shell script)
- added MPEG audio layer 1/2/3 decoding using LGPL'ed mpglib by
  Michael Hipp (temporary solution - waiting for integer only
  decoder)
- fixed VIDIOCSYNC interrupt
- added Intel H.263 decoding support ('I263' AVI fourCC)
- added Real Video 1.0 decoding (needs further testing)
- simplified image formats again. Added PGM format (=grey
  pgm). Renamed old PGM to PGMYUV.
- fixed msmpeg4 slice issues (tell me if you still find problems)
- fixed OpenDivX bugs with newer versions (added VOL header decoding)
- added support for MPlayer interface
- added macroblock skip optimization
- added MJPEG decoder
- added mmx/mmxext IDCT from libmpeg2
- added pgmyuvpipe, ppm, and ppm_pipe formats (original patch by Celer
  <celer at shell.scrypt.net>)
- added pixel format conversion layer (e.g. for MJPEG or PPM)
- added deinterlacing option
- MPEG-1/2 fixes
- MPEG-4 vol header fixes (Jonathan Marsden <snmjbm at pacbell.net>)
- ARM optimizations (Lionel Ulmer <lionel.ulmer at free.fr>).
- Windows porting of file converter
- added MJPEG raw format (input/output)
- added JPEG image format support (input/output)


version 0.4.4:

- fixed some std header definitions (Bjorn Lindgren
  <bjorn.e.lindgren at telia.com>).
- added MPEG demuxer (MPEG-1 and 2 compatible).
- added ASF demuxer
- added prototype RM demuxer
- added AC3 decoding (done with libac3 by Aaron Holtzman)
- added decoding codec parameter guessing (.e.g. for MPEG, because the
  header does not include them)
- fixed header generation in MPEG-1, AVI and ASF muxer: wmplayer can now
  play them (only tested video)
- fixed H.263 white bug
- fixed phase rounding in img resample filter
- add MMX code for polyphase img resample filter
- added CPU autodetection
- added generic title/author/copyright/comment string handling (ASF and RM
  use them)
- added SWF demux to extract MP3 track (not usable yet because no MP3
  decoder)
- added fractional frame rate support
- codecs are no longer searched by read_header() (should fix ffserver
  segfault)


version 0.4.3:

- BGR24 patch (initial patch by Jeroen Vreeken <pe1rxq at amsat.org>)
- fixed raw yuv output
- added motion rounding support in MPEG-4
- fixed motion bug rounding in MSMPEG4
- added B-frame handling in video core
- added full MPEG-1 decoding support
- added partial (frame only) MPEG-2 support
- changed the FOURCC code for H.263 to "U263" to be able to see the
  +AVI/H.263 file with the UB Video H.263+ decoder. MPlayer works with
  this +codec ;) (JuanJo).
- Halfpel motion estimation after MB type selection (JuanJo)
- added pgm and .Y.U.V output format
- suppressed 'img:' protocol. Simply use: /tmp/test%d.[pgm|Y] as input or
  output.
- added pgmpipe I/O format (original patch from Martin Aumueller
  <lists at reserv.at>, but changed completely since we use a format
  instead of a protocol)


version 0.4.2:

- added H.263/MPEG-4/MSMPEG4 decoding support. MPEG-4 decoding support
  (for OpenDivX) is almost complete: 8x8 MVs and rounding are
  missing. MSMPEG4 support is complete.
- added prototype MPEG-1 decoder. Only I- and P-frames handled yet (it
  can decode ffmpeg MPEGs :-)).
- added libavcodec API documentation (see apiexample.c).
- fixed image polyphase bug (the bottom of some images could be
  greenish)
- added support for non clipped motion vectors (decoding only)
  and image sizes non-multiple of 16
- added support for AC prediction (decoding only)
- added file overwrite confirmation (can be disabled with -y)
- added custom size picture to H.263 using H.263+ (Juanjo)


version 0.4.1:

- added MSMPEG4 (aka DivX) compatible encoder. Changed default codec
  of AVI and ASF to DIV3.
- added -me option to set motion estimation method
  (default=log). suppressed redundant -hq option.
- added options -acodec and -vcodec to force a given codec (useful for
  AVI for example)
- fixed -an option
- improved dct_quantize speed
- factorized some motion estimation code


version 0.4.0:

- removing grab code from ffserver and moved it to ffmpeg. Added
  multistream support to ffmpeg.
- added timeshifting support for live feeds (option ?date=xxx in the
  URL)
- added high quality image resize code with polyphase filter (need
  mmx/see optimization). Enable multiple image size support in ffserver.
- added multi live feed support in ffserver
- suppressed master feature from ffserver (it should be done with an
  external program which opens the .ffm url and writes it to another
  ffserver)
- added preliminary support for video stream parsing (WAV and AVI half
  done). Added proper support for audio/video file conversion in
  ffmpeg.
- added preliminary support for video file sending from ffserver
- redesigning I/O subsystem: now using URL based input and output
  (see avio.h)
- added WAV format support
- added "tty user interface" to ffmpeg to stop grabbing gracefully
- added MMX/SSE optimizations to SAD (Sums of Absolutes Differences)
  (Juan J. Sierralta P. a.k.a. "Juanjo" <juanjo at atmlab.utfsm.cl>)
- added MMX DCT from mpeg2_movie 1.5 (Juanjo)
- added new motion estimation algorithms, log and phods (Juanjo)
- changed directories: libav for format handling, libavcodec for
  codecs


version 0.3.4:

- added stereo in MPEG audio encoder


version 0.3.3:

- added 'high quality' mode which use motion vectors. It can be used in
  real time at low resolution.
- fixed rounding problems which caused quality problems at high
  bitrates and large GOP size


version 0.3.2: small fixes

- ASF fixes
- put_seek bug fix


version 0.3.1: added avi/divx support

- added AVI support
- added MPEG-4 codec compatible with OpenDivX. It is based on the H.263 codec
- added sound for flash format (not tested)


version 0.3: initial public release<|MERGE_RESOLUTION|>--- conflicted
+++ resolved
@@ -17,6 +17,7 @@
 - WebM Live Chunk Muxer
 - nvenc level and tier options
 - chorus filter
+- Canopus HQ/HQA decoder
 
 
 version 2.6:
@@ -53,17 +54,7 @@
 - Fix stsd atom corruption in DNxHD QuickTimes
 - Canopus HQX decoder
 - RTP depacketization of T.140 text (RFC 4103)
-<<<<<<< HEAD
 - Port MIPS optimizations to 64-bit
-=======
-- VP9 RTP payload format (draft 0) experimental depacketizer
-- TDSC decoder
-- DTS lossless extension (XLL) decoding (not lossless, disabled by default)
-- Intel QSV-accelerated H.264 encoding
-- MMAL-accelerated H.264 decoding
-- DTS decoding through libdcadec
-- Canopus HQ/HQA decoder
->>>>>>> 22526c1f
 
 
 version 2.5:
