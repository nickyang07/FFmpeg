#!/bin/sh
#
# FFmpeg configure script
#
# Copyright (c) 2000-2002 Fabrice Bellard
# Copyright (c) 2005-2008 Diego Biurrun
# Copyright (c) 2005-2008 Mans Rullgard
#

# Prevent locale nonsense from breaking basic text processing.
LC_ALL=C
export LC_ALL

# make sure we are running under a compatible shell
# try to make this part work with most shells

try_exec(){
    echo "Trying shell $1"
    type "$1" > /dev/null 2>&1 && exec "$@"
}

unset foo
(: ${foo%%bar}) 2> /dev/null
E1="$?"

(: ${foo?}) 2> /dev/null
E2="$?"

if test "$E1" != 0 || test "$E2" = 0; then
    echo "Broken shell detected.  Trying alternatives."
    export FF_CONF_EXEC
    if test "0$FF_CONF_EXEC" -lt 1; then
        FF_CONF_EXEC=1
        try_exec bash "$0" "$@"
    fi
    if test "0$FF_CONF_EXEC" -lt 2; then
        FF_CONF_EXEC=2
        try_exec ksh "$0" "$@"
    fi
    if test "0$FF_CONF_EXEC" -lt 3; then
        FF_CONF_EXEC=3
        try_exec /usr/xpg4/bin/sh "$0" "$@"
    fi
    echo "No compatible shell script interpreter found."
    echo "This configure script requires a POSIX-compatible shell"
    echo "such as bash or ksh."
    echo "THIS IS NOT A BUG IN FFMPEG, DO NOT REPORT IT AS SUCH."
    echo "Instead, install a working POSIX-compatible shell."
    echo "Disabling this configure test will create a broken FFmpeg."
    if test "$BASH_VERSION" = '2.04.0(1)-release'; then
        echo "This bash version ($BASH_VERSION) is broken on your platform."
        echo "Upgrade to a later version if available."
    fi
    exit 1
fi

test -d /usr/xpg4/bin && PATH=/usr/xpg4/bin:$PATH

show_help(){
    cat <<EOF
Usage: configure [options]
Options: [defaults in brackets after descriptions]

Help options:
  --help                   print this message
  --list-decoders          show all available decoders
  --list-encoders          show all available encoders
  --list-hwaccels          show all available hardware accelerators
  --list-demuxers          show all available demuxers
  --list-muxers            show all available muxers
  --list-parsers           show all available parsers
  --list-protocols         show all available protocols
  --list-bsfs              show all available bitstream filters
  --list-indevs            show all available input devices
  --list-outdevs           show all available output devices
  --list-filters           show all available filters

Standard options:
  --logfile=FILE           log tests and output to FILE [config.log]
  --disable-logging        do not log configure debug information
  --fatal-warnings         fail if any configure warning is generated
  --prefix=PREFIX          install in PREFIX [$prefix]
  --bindir=DIR             install binaries in DIR [PREFIX/bin]
  --datadir=DIR            install data files in DIR [PREFIX/share/ffmpeg]
  --docdir=DIR             install documentation in DIR [PREFIX/share/doc/ffmpeg]
  --libdir=DIR             install libs in DIR [PREFIX/lib]
  --shlibdir=DIR           install shared libs in DIR [PREFIX/lib]
  --incdir=DIR             install includes in DIR [PREFIX/include]
  --mandir=DIR             install man page in DIR [PREFIX/share/man]

Licensing options:
  --enable-gpl             allow use of GPL code, the resulting libs
                           and binaries will be under GPL [no]
  --enable-version3        upgrade (L)GPL to version 3 [no]
  --enable-nonfree         allow use of nonfree code, the resulting libs
                           and binaries will be unredistributable [no]

Configuration options:
  --disable-static         do not build static libraries [no]
  --enable-shared          build shared libraries [no]
  --enable-small           optimize for size instead of speed
  --disable-runtime-cpudetect disable detecting cpu capabilities at runtime (smaller binary)
  --enable-gray            enable full grayscale support (slower color)
  --disable-swscale-alpha  disable alpha channel support in swscale
  --disable-all            disable building components, libraries and programs
  --enable-incompatible-libav-abi enable incompatible Libav fork ABI [no]
  --enable-incompatible-fork-abi  enable incompatible Libav fork ABI (deprecated) [no]

Program options:
  --disable-programs       do not build command line programs
  --disable-ffmpeg         disable ffmpeg build
  --disable-ffplay         disable ffplay build
  --disable-ffprobe        disable ffprobe build
  --disable-ffserver       disable ffserver build

Documentation options:
  --disable-doc            do not build documentation
  --disable-htmlpages      do not build HTML documentation pages
  --disable-manpages       do not build man documentation pages
  --disable-podpages       do not build POD documentation pages
  --disable-txtpages       do not build text documentation pages

Component options:
  --disable-avdevice       disable libavdevice build
  --disable-avcodec        disable libavcodec build
  --disable-avformat       disable libavformat build
  --disable-avutil         disable libavutil build
  --disable-swresample     disable libswresample build
  --disable-swscale        disable libswscale build
  --disable-postproc       disable libpostproc build
  --disable-avfilter       disable libavfilter build
  --enable-avresample      enable libavresample build [no]
  --disable-pthreads       disable pthreads [auto]
  --disable-w32threads     disable Win32 threads [auto]
  --disable-os2threads     disable OS/2 threads [auto]
  --disable-network        disable network support [no]
  --disable-dct            disable DCT code
  --disable-dwt            disable DWT code
  --disable-error-resilience disable error resilience code
  --disable-lsp            disable LSP code
  --disable-lzo            disable LZO decoder code
  --disable-mdct           disable MDCT code
  --disable-rdft           disable RDFT code
  --disable-fft            disable FFT code

Hardware accelerators:
  --disable-dxva2          disable DXVA2 code [autodetect]
  --disable-vaapi          disable VAAPI code [autodetect]
  --enable-vda             enable VDA code
  --disable-vdpau          disable VDPAU code [autodetect]

Individual component options:
  --disable-everything     disable all components listed below
  --disable-encoder=NAME   disable encoder NAME
  --enable-encoder=NAME    enable encoder NAME
  --disable-encoders       disable all encoders
  --disable-decoder=NAME   disable decoder NAME
  --enable-decoder=NAME    enable decoder NAME
  --disable-decoders       disable all decoders
  --disable-hwaccel=NAME   disable hwaccel NAME
  --enable-hwaccel=NAME    enable hwaccel NAME
  --disable-hwaccels       disable all hwaccels
  --disable-muxer=NAME     disable muxer NAME
  --enable-muxer=NAME      enable muxer NAME
  --disable-muxers         disable all muxers
  --disable-demuxer=NAME   disable demuxer NAME
  --enable-demuxer=NAME    enable demuxer NAME
  --disable-demuxers       disable all demuxers
  --enable-parser=NAME     enable parser NAME
  --disable-parser=NAME    disable parser NAME
  --disable-parsers        disable all parsers
  --enable-bsf=NAME        enable bitstream filter NAME
  --disable-bsf=NAME       disable bitstream filter NAME
  --disable-bsfs           disable all bitstream filters
  --enable-protocol=NAME   enable protocol NAME
  --disable-protocol=NAME  disable protocol NAME
  --disable-protocols      disable all protocols
  --enable-indev=NAME      enable input device NAME
  --disable-indev=NAME     disable input device NAME
  --disable-indevs         disable input devices
  --enable-outdev=NAME     enable output device NAME
  --disable-outdev=NAME    disable output device NAME
  --disable-outdevs        disable output devices
  --disable-devices        disable all devices
  --enable-filter=NAME     enable filter NAME
  --disable-filter=NAME    disable filter NAME
  --disable-filters        disable all filters

External library support:
  --enable-avisynth        enable reading of AviSynth script files [no]
  --disable-bzlib          disable bzlib [autodetect]
  --enable-fontconfig      enable fontconfig
  --enable-frei0r          enable frei0r video filtering
  --enable-gnutls          enable gnutls [no]
  --disable-iconv          disable iconv [autodetect]
  --enable-ladspa          enable LADSPA audio filtering
  --enable-libaacplus      enable AAC+ encoding via libaacplus [no]
  --enable-libass          enable libass subtitles rendering [no]
  --enable-libbluray       enable BluRay reading using libbluray [no]
  --enable-libcaca         enable textual display using libcaca
  --enable-libcelt         enable CELT decoding via libcelt [no]
  --enable-libcdio         enable audio CD grabbing with libcdio
  --enable-libdc1394       enable IIDC-1394 grabbing using libdc1394
                           and libraw1394 [no]
  --enable-libfaac         enable AAC encoding via libfaac [no]
  --enable-libfdk-aac      enable AAC de/encoding via libfdk-aac [no]
  --enable-libflite        enable flite (voice synthesis) support via libflite [no]
  --enable-libfreetype     enable libfreetype [no]
  --enable-libgme          enable Game Music Emu via libgme [no]
  --enable-libgsm          enable GSM de/encoding via libgsm [no]
  --enable-libiec61883     enable iec61883 via libiec61883 [no]
  --enable-libilbc         enable iLBC de/encoding via libilbc [no]
  --enable-libmodplug      enable ModPlug via libmodplug [no]
  --enable-libmp3lame      enable MP3 encoding via libmp3lame [no]
  --enable-libnut          enable NUT (de)muxing via libnut,
                           native (de)muxer exists [no]
  --enable-libopencore-amrnb enable AMR-NB de/encoding via libopencore-amrnb [no]
  --enable-libopencore-amrwb enable AMR-WB decoding via libopencore-amrwb [no]
  --enable-libopencv       enable video filtering via libopencv [no]
  --enable-libopenjpeg     enable JPEG 2000 de/encoding via OpenJPEG [no]
  --enable-libopus         enable Opus decoding via libopus [no]
  --enable-libpulse        enable Pulseaudio input via libpulse [no]
  --enable-libquvi         enable quvi input via libquvi [no]
  --enable-librtmp         enable RTMP[E] support via librtmp [no]
  --enable-libschroedinger enable Dirac de/encoding via libschroedinger [no]
  --enable-libshine        enable fixed-point MP3 encoding via libshine [no]
  --enable-libsoxr         enable Include libsoxr resampling [no]
  --enable-libspeex        enable Speex de/encoding via libspeex [no]
  --enable-libssh          enable SFTP protocol via libssh [no]
  --enable-libstagefright-h264  enable H.264 decoding via libstagefright [no]
  --enable-libtheora       enable Theora encoding via libtheora [no]
  --enable-libtwolame      enable MP2 encoding via libtwolame [no]
  --enable-libutvideo      enable Ut Video encoding and decoding via libutvideo [no]
  --enable-libv4l2         enable libv4l2/v4l-utils [no]
  --enable-libvidstab      enable video stabilization using vid.stab [no]
  --enable-libvo-aacenc    enable AAC encoding via libvo-aacenc [no]
  --enable-libvo-amrwbenc  enable AMR-WB encoding via libvo-amrwbenc [no]
  --enable-libvorbis       enable Vorbis en/decoding via libvorbis,
                           native implementation exists [no]
  --enable-libvpx          enable VP8 and VP9 de/encoding via libvpx [no]
  --enable-libwavpack      enable wavpack encoding via libwavpack [no]
  --enable-libx264         enable H.264 encoding via x264 [no]
  --enable-libxavs         enable AVS encoding via xavs [no]
  --enable-libxvid         enable Xvid encoding via xvidcore,
                           native MPEG-4/Xvid encoder exists [no]
  --enable-libzmq          enable message passing via libzmq [no]
  --enable-libzvbi         enable teletext support via libzvbi [no]
  --enable-openal          enable OpenAL 1.1 capture support [no]
  --enable-opencl          enable OpenCL code
  --enable-openssl         enable openssl [no]
  --enable-x11grab         enable X11 grabbing [no]
  --disable-zlib           disable zlib [autodetect]

Advanced options (experts only):
  --cross-prefix=PREFIX    use PREFIX for compilation tools [$cross_prefix]
  --enable-cross-compile   assume a cross-compiler is used
  --sysroot=PATH           root of cross-build tree
  --sysinclude=PATH        location of cross-build system headers
  --target-os=OS           compiler targets OS [$target_os]
  --target-exec=CMD        command to run executables on target
  --target-path=DIR        path to view of build directory on target
  --target-samples=DIR     path to samples directory on target
  --tempprefix=PATH        force fixed dir/prefix instead of mktemp for checks
  --toolchain=NAME         set tool defaults according to NAME
  --nm=NM                  use nm tool NM [$nm_default]
  --ar=AR                  use archive tool AR [$ar_default]
  --as=AS                  use assembler AS [$as_default]
  --yasmexe=EXE            use yasm-compatible assembler EXE [$yasmexe_default]
  --cc=CC                  use C compiler CC [$cc_default]
  --cxx=CXX                use C compiler CXX [$cxx_default]
  --dep-cc=DEPCC           use dependency generator DEPCC [$cc_default]
  --ld=LD                  use linker LD [$ld_default]
  --host-cc=HOSTCC         use host C compiler HOSTCC
  --host-cflags=HCFLAGS    use HCFLAGS when compiling for host
  --host-cppflags=HCPPFLAGS use HCPPFLAGS when compiling for host
  --host-ld=HOSTLD         use host linker HOSTLD
  --host-ldflags=HLDFLAGS  use HLDFLAGS when linking for host
  --host-libs=HLIBS        use libs HLIBS when linking for host
  --host-os=OS             compiler host OS [$target_os]
  --extra-cflags=ECFLAGS   add ECFLAGS to CFLAGS [$CFLAGS]
  --extra-cxxflags=ECFLAGS add ECFLAGS to CXXFLAGS [$CXXFLAGS]
  --extra-ldflags=ELDFLAGS add ELDFLAGS to LDFLAGS [$LDFLAGS]
  --extra-libs=ELIBS       add ELIBS [$ELIBS]
  --extra-version=STRING   version string suffix []
  --optflags=OPTFLAGS      override optimization-related compiler flags
  --build-suffix=SUFFIX    library name suffix []
  --malloc-prefix=PREFIX   prefix malloc and related names with PREFIX
  --progs-suffix=SUFFIX    program name suffix []
  --arch=ARCH              select architecture [$arch]
  --cpu=CPU                select the minimum required CPU (affects
                           instruction selection, may crash on older CPUs)
  --enable-pic             build position-independent code
  --enable-sram            allow use of on-chip SRAM
  --enable-thumb           compile for Thumb instruction set
  --disable-symver         disable symbol versioning
  --enable-hardcoded-tables use hardcoded tables instead of runtime generation
  --disable-safe-bitstream-reader
                           disable buffer boundary checking in bitreaders
                           (faster, but may crash)
  --enable-memalign-hack   emulate memalign, interferes with memory debuggers
  --enable-lto             use link-time optimization

Optimization options (experts only):
  --disable-asm            disable all assembler optimizations
  --disable-altivec        disable AltiVec optimizations
  --disable-amd3dnow       disable 3DNow! optimizations
  --disable-amd3dnowext    disable 3DNow! extended optimizations
  --disable-mmx            disable MMX optimizations
  --disable-mmxext         disable MMXEXT optimizations
  --disable-sse            disable SSE optimizations
  --disable-sse2           disable SSE2 optimizations
  --disable-sse3           disable SSE3 optimizations
  --disable-ssse3          disable SSSE3 optimizations
  --disable-sse4           disable SSE4 optimizations
  --disable-sse42          disable SSE4.2 optimizations
  --disable-avx            disable AVX optimizations
  --disable-fma4           disable FMA4 optimizations
  --disable-avx2           disable AVX2 optimizations
  --disable-armv5te        disable armv5te optimizations
  --disable-armv6          disable armv6 optimizations
  --disable-armv6t2        disable armv6t2 optimizations
  --disable-vfp            disable VFP optimizations
  --disable-neon           disable NEON optimizations
  --disable-vis            disable VIS optimizations
  --disable-inline-asm     disable use of inline assembler
  --disable-yasm           disable use of yasm assembler
  --disable-mips32r2       disable MIPS32R2 optimizations
  --disable-mipsdspr1      disable MIPS DSP ASE R1 optimizations
  --disable-mipsdspr2      disable MIPS DSP ASE R2 optimizations
  --disable-mipsfpu        disable floating point MIPS optimizations
  --disable-fast-unaligned consider unaligned accesses slow

Developer options (useful when working on FFmpeg itself):
  --disable-debug          disable debugging symbols
  --enable-debug=LEVEL     set the debug level [$debuglevel]
  --disable-optimizations  disable compiler optimizations
  --enable-extra-warnings  enable more compiler warnings
  --disable-stripping      disable stripping of executables and shared libraries
  --assert-level=level     0(default), 1 or 2, amount of assertion testing,
                           2 causes a slowdown at runtime.
  --enable-memory-poisoning fill heap uninitialized allocated space with arbitrary data
  --valgrind=VALGRIND      run "make fate" tests through valgrind to detect memory
                           leaks and errors, using the specified valgrind binary.
                           Cannot be combined with --target-exec
  --enable-ftrapv          Trap arithmetic overflows
  --samples=PATH           location of test samples for FATE, if not set use
                           \$FATE_SAMPLES at make invocation time.
  --enable-xmm-clobber-test check XMM registers for clobbering (Win64-only;
                           should be used only for debugging purposes)
  --enable-random          randomly enable/disable components
  --disable-random
  --enable-random=LIST     randomly enable/disable specific components or
  --disable-random=LIST    component groups. LIST is a comma-separated list
                           of NAME[:PROB] entries where NAME is a component
                           (group) and PROB the probability associated with
                           NAME (default 0.5).
  --random-seed=VALUE      seed value for --enable/disable-random

NOTE: Object files are built at the place where configure is launched.
EOF
  exit 0
}

quotes='""'

log(){
    echo "$@" >> $logfile
}

log_file(){
    log BEGIN $1
    pr -n -t $1 >> $logfile
    log END $1
}

echolog(){
    log "$@"
    echo "$@"
}

warn(){
    log "WARNING: $*"
    WARNINGS="${WARNINGS}WARNING: $*\n"
}

die(){
    echolog "$@"
    cat <<EOF

If you think configure made a mistake, make sure you are using the latest
version from Git.  If the latest version fails, report the problem to the
ffmpeg-user@ffmpeg.org mailing list or IRC #ffmpeg on irc.freenode.net.
EOF
    if disabled logging; then
        cat <<EOF
Rerun configure with logging enabled (do not use --disable-logging), and
include the log this produces with your report.
EOF
    else
        cat <<EOF
Include the log file "$logfile" produced by configure as this will help
solving the problem.
EOF
    fi
    exit 1
}

# Avoid locale weirdness, besides we really just want to translate ASCII.
toupper(){
    echo "$@" | tr abcdefghijklmnopqrstuvwxyz ABCDEFGHIJKLMNOPQRSTUVWXYZ
}

tolower(){
    echo "$@" | tr ABCDEFGHIJKLMNOPQRSTUVWXYZ abcdefghijklmnopqrstuvwxyz
}

c_escape(){
    echo "$*" | sed 's/["\\]/\\\0/g'
}

sh_quote(){
    v=$(echo "$1" | sed "s/'/'\\\\''/g")
    test "x$v" = "x${v#*[!A-Za-z0-9_/.+-]}" || v="'$v'"
    echo "$v"
}

cleanws(){
    echo "$@" | sed 's/^ *//;s/  */ /g;s/ *$//;s/\r//g'
}

filter(){
    pat=$1
    shift
    for v; do
        eval "case $v in $pat) echo $v ;; esac"
    done
}

filter_out(){
    pat=$1
    shift
    for v; do
        eval "case $v in $pat) ;; *) echo $v ;; esac"
    done
}

map(){
    m=$1
    shift
    for v; do eval $m; done
}

add_suffix(){
    suffix=$1
    shift
    for v; do echo ${v}${suffix}; done
}

set_all(){
    value=$1
    shift
    for var in $*; do
        eval $var=$value
    done
}

set_weak(){
    value=$1
    shift
    for var; do
        eval : \${$var:=$value}
    done
}

sanitize_var_name(){
    echo $@ | sed 's/[^A-Za-z0-9_]/_/g'
}

set_safe(){
    var=$1
    shift
    eval $(sanitize_var_name "$var")='$*'
}

get_safe(){
    eval echo \$$(sanitize_var_name "$1")
}

pushvar(){
    for pvar in $*; do
        eval level=\${${pvar}_level:=0}
        eval ${pvar}_${level}="\$$pvar"
        eval ${pvar}_level=$(($level+1))
    done
}

popvar(){
    for pvar in $*; do
        eval level=\${${pvar}_level:-0}
        test $level = 0 && continue
        eval level=$(($level-1))
        eval $pvar="\${${pvar}_${level}}"
        eval ${pvar}_level=$level
        eval unset ${pvar}_${level}
    done
}

enable(){
    set_all yes $*
}

disable(){
    set_all no $*
}

enable_weak(){
    set_weak yes $*
}

disable_weak(){
    set_weak no $*
}

enable_safe(){
    for var; do
        enable $(echo "$var" | sed 's/[^A-Za-z0-9_]/_/g')
    done
}

disable_safe(){
    for var; do
        disable $(echo "$var" | sed 's/[^A-Za-z0-9_]/_/g')
    done
}

do_enable_deep(){
    for var; do
        enabled $var && continue
        eval sel="\$${var}_select"
        eval sgs="\$${var}_suggest"
        pushvar var sgs
        enable_deep $sel
        popvar sgs
        enable_deep_weak $sgs
        popvar var
    done
}

enable_deep(){
    do_enable_deep $*
    enable $*
}

enable_deep_weak(){
    for var; do
        disabled $var && continue
        pushvar var
        do_enable_deep $var
        popvar var
        enable_weak $var
    done
}

enabled(){
    test "${1#!}" = "$1" && op== || op=!=
    eval test "x\$${1#!}" $op "xyes"
}

disabled(){
    test "${1#!}" = "$1" && op== || op=!=
    eval test "x\$${1#!}" $op "xno"
}

enabled_all(){
    for opt; do
        enabled $opt || return 1
    done
}

disabled_all(){
    for opt; do
        disabled $opt || return 1
    done
}

enabled_any(){
    for opt; do
        enabled $opt && return 0
    done
}

disabled_any(){
    for opt; do
        disabled $opt && return 0
    done
    return 1
}

set_default(){
    for opt; do
        eval : \${$opt:=\$${opt}_default}
    done
}

is_in(){
    value=$1
    shift
    for var in $*; do
        [ $var = $value ] && return 0
    done
    return 1
}

do_check_deps(){
    for cfg; do
        cfg="${cfg#!}"
        enabled ${cfg}_checking && die "Circular dependency for $cfg."
        disabled ${cfg}_checking && continue
        enable ${cfg}_checking
        append allopts $cfg

        eval dep_all="\$${cfg}_deps"
        eval dep_any="\$${cfg}_deps_any"
        eval dep_sel="\$${cfg}_select"
        eval dep_sgs="\$${cfg}_suggest"
        eval dep_ifa="\$${cfg}_if"
        eval dep_ifn="\$${cfg}_if_any"

        pushvar cfg dep_all dep_any dep_sel dep_sgs dep_ifa dep_ifn
        do_check_deps $dep_all $dep_any $dep_sel $dep_sgs $dep_ifa $dep_ifn
        popvar cfg dep_all dep_any dep_sel dep_sgs dep_ifa dep_ifn

        [ -n "$dep_ifa" ] && { enabled_all $dep_ifa && enable_weak $cfg; }
        [ -n "$dep_ifn" ] && { enabled_any $dep_ifn && enable_weak $cfg; }
        enabled_all  $dep_all || disable $cfg
        enabled_any  $dep_any || disable $cfg
        disabled_any $dep_sel && disable $cfg

        if enabled $cfg; then
            enable_deep $dep_sel
            enable_deep_weak $dep_sgs
        fi

        disable ${cfg}_checking
    done
}

check_deps(){
    unset allopts

    do_check_deps "$@"

    for cfg in $allopts; do
        enabled $cfg || continue
        eval dep_extralibs="\$${cfg}_extralibs"
        test -n "$dep_extralibs" && add_extralibs $dep_extralibs
    done
}

print_config(){
    pfx=$1
    files=$2
    shift 2
    map 'eval echo "$v \${$v:-no}"' "$@" |
    awk "BEGIN { split(\"$files\", files) }
        {
            c = \"$pfx\" toupper(\$1);
            v = \$2;
            sub(/yes/, 1, v);
            sub(/no/,  0, v);
            for (f in files) {
                file = files[f];
                if (file ~ /\\.h\$/) {
                    printf(\"#define %s %d\\n\", c, v) >>file;
                } else if (file ~ /\\.asm\$/) {
                    printf(\"%%define %s %d\\n\", c, v) >>file;
                } else if (file ~ /\\.mak\$/) {
                    n = -v ? \"\" : \"!\";
                    printf(\"%s%s=yes\\n\", n, c) >>file;
                } else if (file ~ /\\.texi\$/) {
                    pre = -v ? \"\" : \"@c \";
                    yesno = \$2;
                    c2 = tolower(c);
                    gsub(/_/, \"-\", c2);
                    printf(\"%s@set %s %s\\n\", pre, c2, yesno) >>file;
                }
            }
        }"
}

print_enabled(){
    suf=$1
    shift
    for v; do
        enabled $v && printf "%s\n" ${v%$suf};
    done
}

append(){
    var=$1
    shift
    eval "$var=\"\$$var $*\""
}

prepend(){
    var=$1
    shift
    eval "$var=\"$* \$$var\""
}

add_cppflags(){
    append CPPFLAGS "$@"
}

add_cflags(){
    append CFLAGS $($cflags_filter "$@")
}

add_cxxflags(){
    append CXXFLAGS $($cflags_filter "$@")
}

add_asflags(){
    append ASFLAGS $($asflags_filter "$@")
}

add_ldflags(){
    append LDFLAGS $($ldflags_filter "$@")
}

add_extralibs(){
    prepend extralibs $($ldflags_filter "$@")
}

add_host_cppflags(){
    append host_cppflags "$@"
}

add_host_cflags(){
    append host_cflags $($host_cflags_filter "$@")
}

add_host_ldflags(){
    append host_ldflags $($host_ldflags_filter "$@")
}

add_compat(){
    append compat_objs $1
    shift
    map 'add_cppflags -D$v' "$@"
}

check_cmd(){
    log "$@"
    "$@" >> $logfile 2>&1
}

cc_o(){
    eval printf '%s\\n' $CC_O
}

cc_e(){
    eval printf '%s\\n' $CC_E
}

check_cc(){
    log check_cc "$@"
    cat > $TMPC
    log_file $TMPC
    check_cmd $cc $CPPFLAGS $CFLAGS "$@" $CC_C $(cc_o $TMPO) $TMPC
}

check_cxx(){
    log check_cxx "$@"
    cat > $TMPCPP
    log_file $TMPCPP
    check_cmd $cxx $CPPFLAGS $CFLAGS $CXXFLAGS "$@" $CXX_C -o $TMPO $TMPCPP
}

check_cpp(){
    log check_cpp "$@"
    cat > $TMPC
    log_file $TMPC
    check_cmd $cc $CPPFLAGS $CFLAGS "$@" $(cc_e $TMPO) $TMPC
}

as_o(){
    eval printf '%s\\n' $AS_O
}

check_as(){
    log check_as "$@"
    cat > $TMPS
    log_file $TMPS
    check_cmd $as $CPPFLAGS $ASFLAGS "$@" $AS_C $(as_o $TMPO) $TMPS
}

check_inline_asm(){
    log check_inline_asm "$@"
    name="$1"
    code="$2"
    shift 2
    disable $name
    check_cc "$@" <<EOF && enable $name
void foo(void){ __asm__ volatile($code); }
EOF
}

check_insn(){
    log check_insn "$@"
    check_inline_asm ${1}_inline "\"$2\""
    echo "$2" | check_as && enable ${1}_external || disable ${1}_external
}

check_yasm(){
    log check_yasm "$@"
    echo "$1" > $TMPS
    log_file $TMPS
    shift 1
    check_cmd $yasmexe $YASMFLAGS -Werror "$@" -o $TMPO $TMPS
}

ld_o(){
    eval printf '%s\\n' $LD_O
}

check_ld(){
    log check_ld "$@"
    type=$1
    shift 1
    flags=$(filter_out '-l*|*.so' $@)
    libs=$(filter '-l*|*.so' $@)
    check_$type $($cflags_filter $flags) || return
    flags=$($ldflags_filter $flags)
    libs=$($ldflags_filter $libs)
    check_cmd $ld $LDFLAGS $flags $(ld_o $TMPE) $TMPO $libs $extralibs
}

check_code(){
    log check_code "$@"
    check=$1
    headers=$2
    code=$3
    shift 3
    {
        for hdr in $headers; do
            echo "#include <$hdr>"
        done
        echo "int main(void) { $code; return 0; }"
    } | check_$check "$@"
}

check_cppflags(){
    log check_cppflags "$@"
    check_cc "$@" <<EOF && append CPPFLAGS "$@"
int x;
EOF
}

test_cflags(){
    log test_cflags "$@"
    set -- $($cflags_filter "$@")
    check_cc "$@" <<EOF
int x;
EOF
}

<<<<<<< HEAD
check_cxxflags(){
    log check_cxxflags "$@"
    set -- $($cflags_filter "$@")
    check_cxx "$@" <<EOF && append CXXFLAGS "$@"
int x;
EOF
=======
check_cflags(){
    log check_cflags "$@"
    test_cflags "$@" && add_cflags "$@"
>>>>>>> 23157d72
}

test_ldflags(){
    log test_ldflags "$@"
    check_ld "cc" "$@" <<EOF
int main(void){ return 0; }
EOF
}

check_ldflags(){
    log check_ldflags "$@"
    test_ldflags "$@" && add_ldflags "$@"
}

check_header(){
    log check_header "$@"
    header=$1
    shift
    disable_safe $header
    check_cpp "$@" <<EOF && enable_safe $header
#include <$header>
int x;
EOF
}

check_func(){
    log check_func "$@"
    func=$1
    shift
    disable $func
    check_ld "cc" "$@" <<EOF && enable $func
extern int $func();
int main(void){ $func(); }
EOF
}

check_mathfunc(){
    log check_mathfunc "$@"
    func=$1
    narg=$2
    shift 2
    test $narg = 2 && args="f, g" || args="f"
    disable $func
    check_ld "cc" "$@" <<EOF && enable $func
#include <math.h>
float foo(float f, float g) { return $func($args); }
int main(void){ return (int) foo; }
EOF
}

check_func_headers(){
    log check_func_headers "$@"
    headers=$1
    funcs=$2
    shift 2
    {
        for hdr in $headers; do
            echo "#include <$hdr>"
        done
        for func in $funcs; do
            echo "long check_$func(void) { return (long) $func; }"
        done
        echo "int main(void) { return 0; }"
    } | check_ld "cc" "$@" && enable $funcs && enable_safe $headers
}

check_class_headers_cpp(){
    log check_class_headers_cpp "$@"
    headers=$1
    classes=$2
    shift 2
    {
        for hdr in $headers; do
            echo "#include <$hdr>"
        done
        echo "int main(void) { "
        i=1
        for class in $classes; do
            echo "$class obj$i;"
            i=$(expr $i + 1)
        done
        echo "return 0; }"
    } | check_ld "cxx" "$@" && enable $funcs && enable_safe $headers
}

check_cpp_condition(){
    log check_cpp_condition "$@"
    header=$1
    condition=$2
    shift 2
    check_cpp "$@" <<EOF
#include <$header>
#if !($condition)
#error "unsatisfied condition: $condition"
#endif
EOF
}

check_lib(){
    log check_lib "$@"
    header="$1"
    func="$2"
    shift 2
    check_header $header && check_func $func "$@" && add_extralibs "$@"
}

check_lib2(){
    log check_lib2 "$@"
    headers="$1"
    funcs="$2"
    shift 2
    check_func_headers "$headers" "$funcs" "$@" && add_extralibs "$@"
}

check_lib_cpp(){
    log check_lib_cpp "$@"
    headers="$1"
    classes="$2"
    shift 2
    check_class_headers_cpp "$headers" "$classes" "$@" && add_extralibs "$@"
}

check_pkg_config(){
    log check_pkg_config "$@"
    pkg="$1"
    headers="$2"
    funcs="$3"
    shift 3
    check_cmd $pkg_config --exists --print-errors $pkg || return
    pkg_cflags=$($pkg_config --cflags $pkg)
    pkg_libs=$($pkg_config --libs $pkg)
    check_func_headers "$headers" "$funcs" $pkg_cflags $pkg_libs "$@" &&
        set_safe ${pkg}_cflags $pkg_cflags   &&
        set_safe ${pkg}_libs   $pkg_libs
}

check_exec(){
    check_ld "cc" "$@" && { enabled cross_compile || $TMPE >> $logfile 2>&1; }
}

check_exec_crash(){
    code=$(cat)

    # exit() is not async signal safe.  _Exit (C99) and _exit (POSIX)
    # are safe but may not be available everywhere.  Thus we use
    # raise(SIGTERM) instead.  The check is run in a subshell so we
    # can redirect the "Terminated" message from the shell.  SIGBUS
    # is not defined by standard C so it is used conditionally.

    (check_exec "$@") >> $logfile 2>&1 <<EOF
#include <signal.h>
static void sighandler(int sig){
    raise(SIGTERM);
}
int foo(void){
    $code
}
int (*func_ptr)(void) = foo;
int main(void){
    signal(SIGILL, sighandler);
    signal(SIGFPE, sighandler);
    signal(SIGSEGV, sighandler);
#ifdef SIGBUS
    signal(SIGBUS, sighandler);
#endif
    return func_ptr();
}
EOF
}

check_type(){
    log check_type "$@"
    headers=$1
    type=$2
    shift 2
    disable_safe "$type"
    check_code cc "$headers" "$type v" "$@" && enable_safe "$type"
}

check_struct(){
    log check_struct "$@"
    headers=$1
    struct=$2
    member=$3
    shift 3
    disable_safe "${struct}_${member}"
    check_code cc "$headers" "const void *p = &(($struct *)0)->$member" "$@" &&
        enable_safe "${struct}_${member}"
}

check_builtin(){
    log check_builtin "$@"
    name=$1
    headers=$2
    builtin=$3
    shift 3
    disable "$name"
    check_code ld "$headers" "$builtin" "cc" "$@" && enable "$name"
}

require(){
    name="$1"
    header="$2"
    func="$3"
    shift 3
    check_lib $header $func "$@" || die "ERROR: $name not found"
}

require2(){
    name="$1"
    headers="$2"
    func="$3"
    shift 3
    check_lib2 "$headers" $func "$@" || die "ERROR: $name not found"
}

require_cpp(){
    name="$1"
    headers="$2"
    classes="$3"
    shift 3
    check_lib_cpp "$headers" "$classes" "$@" || die "ERROR: $name not found"
}

require_pkg_config(){
    pkg="$1"
    check_pkg_config "$@" || die "ERROR: $pkg not found"
    add_cflags    $(get_safe ${pkg}_cflags)
    add_extralibs $(get_safe ${pkg}_libs)
}

hostcc_o(){
    eval printf '%s\\n' $HOSTCC_O
}

check_host_cc(){
    log check_host_cc "$@"
    cat > $TMPC
    log_file $TMPC
    check_cmd $host_cc $host_cflags "$@" $HOSTCC_C $(hostcc_o $TMPO) $TMPC
}

check_host_cppflags(){
    log check_host_cppflags "$@"
    check_host_cc "$@" <<EOF && append host_cppflags "$@"
int x;
EOF
}

check_host_cflags(){
    log check_host_cflags "$@"
    set -- $($host_cflags_filter "$@")
    check_host_cc "$@" <<EOF && append host_cflags "$@"
int x;
EOF
}

apply(){
    file=$1
    shift
    "$@" < "$file" > "$file.tmp" && mv "$file.tmp" "$file" || rm "$file.tmp"
}

cp_if_changed(){
    cmp -s "$1" "$2" && echo "$2 is unchanged" && return
    mkdir -p "$(dirname $2)"
    $cp_f "$1" "$2"
}

# CONFIG_LIST contains configurable options, while HAVE_LIST is for
# system-dependent things.

COMPONENT_LIST="
    bsfs
    decoders
    demuxers
    encoders
    filters
    hwaccels
    indevs
    muxers
    outdevs
    parsers
    protocols
"

EXTERNAL_LIBRARY_LIST="
    avisynth
    bzlib
    crystalhd
    fontconfig
    frei0r
    gnutls
    iconv
    ladspa
    libaacplus
    libass
    libbluray
    libcaca
    libcdio
    libcelt
    libdc1394
    libfaac
    libfdk_aac
    libflite
    libfreetype
    libgme
    libgsm
    libiec61883
    libilbc
    libmodplug
    libmp3lame
    libnut
    libopencore_amrnb
    libopencore_amrwb
    libopencv
    libopenjpeg
    libopus
    libpulse
    libquvi
    librtmp
    libschroedinger
    libshine
    libsoxr
    libspeex
    libssh
    libstagefright_h264
    libtheora
    libtwolame
    libutvideo
    libv4l2
    libvidstab
    libvo_aacenc
    libvo_amrwbenc
    libvorbis
    libvpx
    libwavpack
    libx264
    libxavs
    libxvid
    libzmq
    libzvbi
    openal
    opencl
    openssl
    x11grab
    zlib
"

DOCUMENT_LIST="
    doc
    htmlpages
    manpages
    podpages
    txtpages
"

HWACCEL_LIST="
    dxva2
    vaapi
    vda
    vdpau
"

LIBRARY_LIST="
    avcodec
    avdevice
    avfilter
    avformat
    avresample
    avutil
    postproc
    swresample
    swscale
"

PROGRAM_LIST="
    ffplay
    ffprobe
    ffserver
    ffmpeg
"

CONFIG_LIST="
    $COMPONENT_LIST
    $DOCUMENT_LIST
    $EXTERNAL_LIBRARY_LIST
    $HWACCEL_LIST
    $LIBRARY_LIST
    $PROGRAM_LIST
    dct
    dwt
    error_resilience
    fast_unaligned
    fft
    ftrapv
    gpl
    gray
    hardcoded_tables
    incompatible_libav_abi
    incompatible_fork_abi
    lsp
    lzo
    mdct
    memalign_hack
    memory_poisoning
    network
    nonfree
    pic
    rdft
    runtime_cpudetect
    safe_bitstream_reader
    shared
    small
    sram
    static
    swscale_alpha
    thumb
    version3
    xmm_clobber_test
"

THREADS_LIST='
    pthreads
    w32threads
    os2threads
'

ATOMICS_LIST='
    atomics_gcc
    atomics_suncc
    atomics_win32
'

ARCH_LIST='
    aarch64
    alpha
    arm
    avr32
    avr32_ap
    avr32_uc
    bfin
    ia64
    m68k
    mips
    mips64
    parisc
    ppc
    ppc64
    s390
    sh4
    sparc
    sparc64
    tilegx
    tilepro
    tomi
    x86
    x86_32
    x86_64
'

ARCH_EXT_LIST_ARM='
    armv5te
    armv6
    armv6t2
    neon
    vfp
    vfpv3
'

ARCH_EXT_LIST_X86='
    amd3dnow
    amd3dnowext
    avx
    avx2
    fma4
    i686
    mmx
    mmxext
    sse
    sse2
    sse3
    sse4
    sse42
    ssse3
'

ARCH_EXT_LIST="
    $ARCH_EXT_LIST_ARM
    $ARCH_EXT_LIST_X86
    altivec
    ppc4xx
    vis
    mipsfpu
    mips32r2
    mipsdspr1
    mipsdspr2
"

HAVE_LIST_CMDLINE='
    inline_asm
    symver
    yasm
'

HAVE_LIST_PUB='
    bigendian
    fast_unaligned
    incompatible_libav_abi
    incompatible_fork_abi
'

MATH_FUNCS="
    atanf
    atan2f
    cbrt
    cbrtf
    cosf
    exp2
    exp2f
    expf
    isinf
    isnan
    ldexpf
    llrint
    llrintf
    log2
    log2f
    log10f
    lrint
    lrintf
    powf
    rint
    round
    roundf
    sinf
    trunc
    truncf
"

HAVE_LIST="
    $ARCH_EXT_LIST
    $(add_suffix _external $ARCH_EXT_LIST)
    $(add_suffix _inline   $ARCH_EXT_LIST)
    $HAVE_LIST_CMDLINE
    $HAVE_LIST_PUB
    $THREADS_LIST
    $ATOMICS_LIST
    $MATH_FUNCS
    access
    aligned_malloc
    aligned_stack
    alsa_asoundlib_h
    altivec_h
    arpa_inet_h
    asm_mod_q
    asm_mod_y
    asm_types_h
    atomic_cas_ptr
    atomics_native
    attribute_may_alias
    attribute_packed
    cdio_paranoia_h
    cdio_paranoia_paranoia_h
    CL_cl_h
    clock_gettime
    closesocket
    CommandLineToArgvW
    cpunop
    CryptGenRandom
    dcbzl
    dev_bktr_ioctl_bt848_h
    dev_bktr_ioctl_meteor_h
    dev_ic_bt8xx_h
    dev_video_bktr_ioctl_bt848_h
    dev_video_meteor_ioctl_meteor_h
    direct_h
    dlfcn_h
    dlopen
    dos_paths
    dxva_h
    ebp_available
    ebx_available
    fast_64bit
    fast_clz
    fast_cmov
    fcntl
    fork
    getaddrinfo
    gethrtime
    getopt
    GetProcessAffinityMask
    GetProcessMemoryInfo
    GetProcessTimes
    GetSystemTimeAsFileTime
    getrusage
    getservbyport
    gettimeofday
    glob
    gnu_as
    gsm_h
    ibm_asm
    inet_aton
    io_h
    inline_asm_labels
    isatty
    jack_port_get_latency_range
    kbhit
    ldbrx
    libdc1394_1
    libdc1394_2
    local_aligned_16
    local_aligned_8
    localtime_r
    loongson
    lzo1x_999_compress
    machine_ioctl_bt848_h
    machine_ioctl_meteor_h
    machine_rw_barrier
    makeinfo
    malloc_h
    MapViewOfFile
    memalign
    MemoryBarrier
    mkstemp
    mm_empty
    mmap
    mprotect
    msvcrt
    nanosleep
    openjpeg_1_5_openjpeg_h
    PeekNamedPipe
    perl
    pod2man
    poll_h
    posix_memalign
    pragma_deprecated
    pthread_cancel
    rdtsc
    rsync_contimeout
    sarestart
    sched_getaffinity
    sdl
    SetConsoleTextAttribute
    setmode
    setrlimit
    Sleep
    sndio_h
    socklen_t
    soundcard_h
    strerror_r
    struct_addrinfo
    struct_group_source_req
    struct_ip_mreq_source
    struct_ipv6_mreq
    struct_pollfd
    struct_rusage_ru_maxrss
    struct_sctp_event_subscribe
    struct_sockaddr_in6
    struct_sockaddr_sa_len
    struct_sockaddr_storage
    struct_stat_st_mtim_tv_nsec
    struct_v4l2_frmivalenum_discrete
    symver_asm_label
    symver_gnu_asm
    sync_val_compare_and_swap
    sysconf
    sysctl
    sys_mman_h
    sys_param_h
    sys_resource_h
    sys_select_h
    sys_soundcard_h
    sys_time_h
    sys_un_h
    sys_videoio_h
    termios_h
    texi2html
    threads
    unistd_h
    usleep
    vfp_args
    VirtualAlloc
    windows_h
    winsock2_h
    xform_asm
    xmm_clobbers
"

# options emitted with CONFIG_ prefix but not available on the command line
CONFIG_EXTRA="
    aandcttables
    ac3dsp
    audio_frame_queue
    dsputil
    exif
    frame_thread_encoder
    gcrypt
    golomb
    gplv3
    h264chroma
    h264dsp
    h264pred
    h264qpel
    hpeldsp
    huffman
    lgplv3
    lpc
    mpegaudio
    mpegaudiodsp
    mpegvideo
    mpegvideoenc
    nettle
    rangecoder
    riffdec
    riffenc
    rtpdec
    rtpenc_chain
    sinewin
    videodsp
    vp3dsp
"

CMDLINE_SELECT="
    $ARCH_EXT_LIST
    $CONFIG_LIST
    $HAVE_LIST_CMDLINE
    $THREADS_LIST
    asm
    cross_compile
    debug
    extra_warnings
    logging
    lto
    optimizations
    stripping
"

PATHS_LIST='
    bindir
    datadir
    docdir
    incdir
    libdir
    mandir
    prefix
    shlibdir
'

CMDLINE_SET="
    $PATHS_LIST
    ar
    arch
    as
    assert_level
    build_suffix
    cc
    cpu
    cross_prefix
    cxx
    dep_cc
    extra_version
    host_cc
    host_cflags
    host_ld
    host_ldflags
    host_libs
    host_os
    install
    ld
    logfile
    malloc_prefix
    nm
    optflags
    pkg_config
    progs_suffix
    random_seed
    samples
    strip
    sysinclude
    sysroot
    target_exec
    target_os
    target_path
    target_samples
    tempprefix
    toolchain
    valgrind
    yasmexe
"

CMDLINE_APPEND="
    extra_cflags
    extra_cxxflags
    host_cppflags
"

# code dependency declarations

# architecture extensions

armv5te_deps="arm"
armv6_deps="arm"
armv6t2_deps="arm"
neon_deps="arm"
vfp_deps="arm"
vfpv3_deps="vfp"

map 'eval ${v}_inline_deps=inline_asm' $ARCH_EXT_LIST_ARM

mipsfpu_deps="mips"
mips32r2_deps="mips"
mipsdspr1_deps="mips"
mipsdspr2_deps="mips"

altivec_deps="ppc"
ppc4xx_deps="ppc"

vis_deps="sparc"

cpunop_deps="i686"
x86_64_select="i686"
x86_64_suggest="fast_cmov"

amd3dnow_deps="mmx"
amd3dnowext_deps="amd3dnow"
mmx_deps="x86"
mmxext_deps="mmx"
sse_deps="mmxext"
sse2_deps="sse"
sse3_deps="sse2"
ssse3_deps="sse3"
sse4_deps="ssse3"
sse42_deps="sse4"
avx_deps="sse42"
fma4_deps="avx"
avx2_deps="avx"

mmx_external_deps="yasm"
mmx_inline_deps="inline_asm"
mmx_suggest="mmx_external mmx_inline"

for ext in $(filter_out mmx $ARCH_EXT_LIST_X86); do
    eval dep=\$${ext}_deps
    eval ${ext}_external_deps='"${dep}_external"'
    eval ${ext}_inline_deps='"${dep}_inline"'
    eval ${ext}_suggest='"${ext}_external ${ext}_inline"'
done

aligned_stack_if_any="ppc x86"
fast_64bit_if_any="alpha ia64 mips64 parisc64 ppc64 sparc64 x86_64"
fast_clz_if_any="alpha avr32 mips ppc x86"
fast_unaligned_if_any="ppc x86"

inline_asm_deps="!tms470"
need_memalign="altivec neon sse"

symver_if_any="symver_asm_label symver_gnu_asm"

log2_deps="!msvcrt"

# subsystems
dct_select="rdft"
error_resilience_select="dsputil"
frame_thread_encoder_deps="encoders threads"
lpc_select="dsputil"
mdct_select="fft"
rdft_select="fft"
mpegaudio_select="mpegaudiodsp"
mpegaudiodsp_select="dct"
mpegvideo_select="dsputil h264chroma hpeldsp videodsp"
mpegvideoenc_select="mpegvideo"

# decoders / encoders
aac_decoder_select="mdct sinewin"
aac_encoder_select="audio_frame_queue mdct sinewin"
aac_latm_decoder_select="aac_decoder aac_latm_parser"
ac3_decoder_select="mdct ac3dsp ac3_parser dsputil"
ac3_encoder_select="mdct ac3dsp dsputil"
ac3_fixed_encoder_select="mdct ac3dsp dsputil"
aic_decoder_select="dsputil golomb"
alac_encoder_select="lpc"
als_decoder_select="dsputil"
amrnb_decoder_select="lsp"
amrwb_decoder_select="lsp"
amv_decoder_select="dsputil hpeldsp exif"
amv_encoder_select="aandcttables"
ape_decoder_select="dsputil"
asv1_decoder_select="dsputil"
asv1_encoder_select="dsputil"
asv2_decoder_select="dsputil"
asv2_encoder_select="dsputil"
atrac1_decoder_select="mdct sinewin"
atrac3_decoder_select="mdct"
avrn_decoder_select="exif"
bink_decoder_select="dsputil hpeldsp"
binkaudio_dct_decoder_select="mdct rdft dct sinewin"
binkaudio_rdft_decoder_select="mdct rdft sinewin"
cavs_decoder_select="dsputil golomb h264chroma videodsp"
cllc_decoder_select="dsputil"
comfortnoise_encoder_select="lpc"
cook_decoder_select="dsputil mdct sinewin"
cscd_decoder_select="lzo"
cscd_decoder_suggest="zlib"
dca_decoder_select="mdct"
dirac_decoder_select="dsputil dwt golomb videodsp"
dnxhd_decoder_select="dsputil"
dnxhd_encoder_select="aandcttables dsputil mpegvideoenc"
dvvideo_decoder_select="dsputil"
dvvideo_encoder_select="dsputil"
dxa_decoder_select="zlib"
eac3_decoder_select="ac3_decoder"
eac3_encoder_select="ac3_encoder"
eamad_decoder_select="aandcttables dsputil mpegvideo"
eatgq_decoder_select="aandcttables"
eatqi_decoder_select="aandcttables error_resilience mpegvideo"
exr_decoder_select="zlib"
ffv1_decoder_select="dsputil golomb rangecoder"
ffv1_encoder_select="dsputil rangecoder"
ffvhuff_decoder_select="dsputil"
ffvhuff_encoder_select="dsputil huffman"
flac_decoder_select="golomb"
flac_encoder_select="dsputil golomb lpc"
flashsv_decoder_select="zlib"
flashsv_encoder_select="zlib"
flashsv2_encoder_select="zlib"
flashsv2_decoder_select="zlib"
flv_decoder_select="h263_decoder"
flv_encoder_select="h263_encoder"
fourxm_decoder_select="dsputil"
fraps_decoder_select="dsputil huffman"
g2m_decoder_select="dsputil zlib"
g729_decoder_select="dsputil"
h261_decoder_select="error_resilience mpegvideo"
h261_encoder_select="aandcttables mpegvideoenc"
h263_decoder_select="error_resilience h263_parser mpegvideo"
h263_encoder_select="aandcttables mpegvideoenc"
h263i_decoder_select="h263_decoder"
h263p_encoder_select="h263_encoder"
h264_decoder_select="golomb h264chroma h264dsp h264pred h264qpel videodsp"
h264_decoder_suggest="error_resilience"
hevc_decoder_select="dsputil golomb videodsp"
huffyuv_decoder_select="dsputil"
huffyuv_encoder_select="dsputil huffman"
iac_decoder_select="dsputil fft mdct sinewin"
imc_decoder_select="dsputil fft mdct sinewin"
indeo3_decoder_select="hpeldsp"
interplay_video_decoder_select="hpeldsp"
jpegls_decoder_select="dsputil golomb hpeldsp exif"
jpegls_encoder_select="golomb"
jv_decoder_select="dsputil"
lagarith_decoder_select="dsputil"
ljpeg_encoder_select="aandcttables mpegvideoenc"
loco_decoder_select="golomb"
mdec_decoder_select="dsputil error_resilience mpegvideo"
metasound_decoder_select="lsp mdct sinewin"
mimic_decoder_select="dsputil hpeldsp"
mjpeg_decoder_select="dsputil hpeldsp exif"
mjpegb_decoder_select="dsputil hpeldsp exif"
mjpeg_encoder_select="aandcttables dsputil mpegvideoenc"
mlp_decoder_select="dsputil mlp_parser"
motionpixels_decoder_select="dsputil"
mp1_decoder_select="mpegaudio"
mp1float_decoder_select="mpegaudio"
mp2_decoder_select="mpegaudio"
mp2float_decoder_select="mpegaudio"
mp3_decoder_select="mpegaudio"
mp3adu_decoder_select="mpegaudio"
mp3adufloat_decoder_select="mpegaudio"
mp3float_decoder_select="mpegaudio"
mp3on4_decoder_select="mpegaudio"
mp3on4float_decoder_select="mpegaudio"
mpc7_decoder_select="dsputil mpegaudiodsp"
mpc8_decoder_select="dsputil mpegaudiodsp"
mpeg_xvmc_decoder_deps="X11_extensions_XvMClib_h"
mpeg_xvmc_decoder_select="mpeg2video_decoder"
mpeg1video_decoder_select="error_resilience mpegvideo"
mpeg1video_encoder_select="aandcttables mpegvideoenc"
mpeg2video_decoder_select="error_resilience mpegvideo"
mpeg2video_encoder_select="aandcttables mpegvideoenc"
mpeg4_decoder_select="h263_decoder mpeg4video_parser"
mpeg4_encoder_select="h263_encoder"
msmpeg4v1_decoder_select="h263_decoder"
msmpeg4v2_decoder_select="h263_decoder"
msmpeg4v2_encoder_select="h263_encoder"
msmpeg4v3_decoder_select="h263_decoder"
msmpeg4v3_encoder_select="h263_encoder"
mss2_decoder_select="error_resilience vc1_decoder"
mxpeg_decoder_select="dsputil hpeldsp exif"
nellymoser_decoder_select="mdct sinewin"
nellymoser_encoder_select="audio_frame_queue mdct sinewin"
nuv_decoder_select="dsputil lzo"
png_decoder_select="zlib"
png_encoder_select="dsputil zlib"
prores_decoder_select="dsputil"
prores_encoder_select="dsputil"
qcelp_decoder_select="lsp"
qdm2_decoder_select="mdct rdft mpegaudiodsp"
ra_144_encoder_select="audio_frame_queue lpc"
ralf_decoder_select="golomb"
rtjpeg_decoder_select="dsputil"
rv10_decoder_select="error_resilience h263_decoder"
rv10_encoder_select="h263_encoder"
rv20_decoder_select="error_resilience h263_decoder"
rv20_encoder_select="h263_encoder"
rv30_decoder_select="error_resilience golomb h264chroma h264pred h264qpel mpegvideo videodsp"
rv40_decoder_select="error_resilience golomb h264chroma h264pred h264qpel mpegvideo videodsp"
shorten_decoder_select="golomb"
sipr_decoder_select="lsp"
snow_decoder_select="dsputil dwt h264qpel hpeldsp rangecoder"
snow_encoder_select="aandcttables dsputil dwt h264qpel hpeldsp mpegvideoenc rangecoder"
sonic_decoder_select="golomb"
sonic_encoder_select="golomb"
sonic_ls_encoder_select="golomb"
sp5x_decoder_select="dsputil hpeldsp exif"
svq1_decoder_select="hpeldsp"
svq1_encoder_select="aandcttables dsputil hpeldsp mpegvideoenc"
svq3_decoder_select="golomb h264chroma h264dsp h264pred h264qpel hpeldsp mpegvideo videodsp"
svq3_decoder_suggest="error_resilience zlib"
tak_decoder_select="dsputil"
theora_decoder_select="vp3_decoder"
tiff_decoder_suggest="zlib"
tiff_encoder_suggest="zlib"
thp_decoder_select="dsputil hpeldsp exif"
truehd_decoder_select="mlp_parser"
truemotion2_decoder_select="dsputil"
truespeech_decoder_select="dsputil"
tscc_decoder_select="zlib"
twinvq_decoder_select="mdct lsp sinewin"
utvideo_decoder_select="dsputil"
utvideo_encoder_select="dsputil huffman"
vble_decoder_select="dsputil"
vc1_decoder_select="error_resilience h263_decoder h264chroma h264qpel"
vc1image_decoder_select="vc1_decoder"
vorbis_decoder_select="mdct"
vorbis_encoder_select="mdct"
vp3_decoder_select="hpeldsp vp3dsp videodsp"
vp5_decoder_select="h264chroma hpeldsp videodsp vp3dsp"
vp6_decoder_select="h264chroma hpeldsp huffman videodsp vp3dsp"
vp6a_decoder_select="vp6_decoder"
vp6f_decoder_select="vp6_decoder"
vp8_decoder_select="h264pred videodsp"
vp9_decoder_select="videodsp"
webp_decoder_select="vp8_decoder"
wmapro_decoder_select="mdct sinewin"
wmav1_decoder_select="mdct sinewin"
wmav1_encoder_select="mdct sinewin"
wmav2_decoder_select="mdct sinewin"
wmav2_encoder_select="mdct sinewin"
wmavoice_decoder_select="lsp rdft dct mdct sinewin"
wmv1_decoder_select="h263_decoder"
wmv1_encoder_select="h263_encoder"
wmv2_decoder_select="h263_decoder videodsp"
wmv2_encoder_select="h263_encoder"
wmv3_decoder_select="vc1_decoder"
wmv3image_decoder_select="wmv3_decoder"
zerocodec_decoder_select="zlib"
zlib_decoder_select="zlib"
zlib_encoder_select="zlib"
zmbv_decoder_select="zlib"
zmbv_encoder_select="zlib"

# hardware accelerators
crystalhd_deps="libcrystalhd_libcrystalhd_if_h"
dxva2_deps="dxva2api_h"
vaapi_deps="va_va_h"
vda_deps="VideoDecodeAcceleration_VDADecoder_h pthreads"
vda_extralibs="-framework CoreFoundation -framework VideoDecodeAcceleration -framework QuartzCore"
vdpau_deps="vdpau_vdpau_h vdpau_vdpau_x11_h"

h263_vaapi_hwaccel_deps="vaapi"
h263_vaapi_hwaccel_select="h263_decoder"
h263_vdpau_hwaccel_deps="vdpau"
h263_vdpau_hwaccel_select="h263_decoder"
h264_crystalhd_decoder_select="crystalhd h264_mp4toannexb_bsf h264_parser"
h264_dxva2_hwaccel_deps="dxva2"
h264_dxva2_hwaccel_select="h264_decoder"
h264_vaapi_hwaccel_deps="vaapi"
h264_vaapi_hwaccel_select="h264_decoder"
h264_vda_decoder_deps="vda"
h264_vda_decoder_select="h264_decoder"
h264_vda_hwaccel_deps="vda"
h264_vda_hwaccel_select="h264_decoder"
h264_vdpau_decoder_deps="vdpau"
h264_vdpau_decoder_select="h264_decoder"
h264_vdpau_hwaccel_deps="vdpau"
h264_vdpau_hwaccel_select="h264_decoder"
mpeg_vdpau_decoder_deps="vdpau"
mpeg_vdpau_decoder_select="mpeg2video_decoder"
mpeg1_vdpau_decoder_deps="vdpau"
mpeg1_vdpau_decoder_select="mpeg1video_decoder"
mpeg1_vdpau_hwaccel_deps="vdpau"
mpeg1_vdpau_hwaccel_select="mpeg1video_decoder"
mpeg2_crystalhd_decoder_select="crystalhd"
mpeg2_dxva2_hwaccel_deps="dxva2"
mpeg2_dxva2_hwaccel_select="mpeg2video_decoder"
mpeg2_vaapi_hwaccel_deps="vaapi"
mpeg2_vaapi_hwaccel_select="mpeg2video_decoder"
mpeg2_vdpau_hwaccel_deps="vdpau"
mpeg2_vdpau_hwaccel_select="mpeg2video_decoder"
mpeg4_crystalhd_decoder_select="crystalhd"
mpeg4_vaapi_hwaccel_deps="vaapi"
mpeg4_vaapi_hwaccel_select="mpeg4_decoder"
mpeg4_vdpau_decoder_deps="vdpau"
mpeg4_vdpau_decoder_select="mpeg4_decoder"
mpeg4_vdpau_hwaccel_deps="vdpau"
mpeg4_vdpau_hwaccel_select="mpeg4_decoder"
msmpeg4_crystalhd_decoder_select="crystalhd"
vc1_crystalhd_decoder_select="crystalhd"
vc1_dxva2_hwaccel_deps="dxva2"
vc1_dxva2_hwaccel_select="vc1_decoder"
vc1_vaapi_hwaccel_deps="vaapi"
vc1_vaapi_hwaccel_select="vc1_decoder"
vc1_vdpau_decoder_deps="vdpau"
vc1_vdpau_decoder_select="vc1_decoder"
vc1_vdpau_hwaccel_deps="vdpau"
vc1_vdpau_hwaccel_select="vc1_decoder"
wmv3_crystalhd_decoder_select="crystalhd"
wmv3_dxva2_hwaccel_select="vc1_dxva2_hwaccel"
wmv3_vaapi_hwaccel_select="vc1_vaapi_hwaccel"
wmv3_vdpau_decoder_select="vc1_vdpau_decoder"
wmv3_vdpau_hwaccel_select="vc1_vdpau_hwaccel"

# parsers
h264_parser_select="golomb h264chroma h264dsp h264pred h264qpel videodsp"
mpeg4video_parser_select="error_resilience mpegvideo"
mpegvideo_parser_select="error_resilience mpegvideo"
vc1_parser_select="mpegvideo"

# external libraries
libaacplus_encoder_deps="libaacplus"
libcelt_decoder_deps="libcelt"
libfaac_encoder_deps="libfaac"
libfaac_encoder_select="audio_frame_queue"
libfdk_aac_decoder_deps="libfdk_aac"
libfdk_aac_encoder_deps="libfdk_aac"
libfdk_aac_encoder_select="audio_frame_queue"
libgme_demuxer_deps="libgme"
libgsm_decoder_deps="libgsm"
libgsm_encoder_deps="libgsm"
libgsm_ms_decoder_deps="libgsm"
libgsm_ms_encoder_deps="libgsm"
libilbc_decoder_deps="libilbc"
libilbc_encoder_deps="libilbc"
libmodplug_demuxer_deps="libmodplug"
libmp3lame_encoder_deps="libmp3lame"
libmp3lame_encoder_select="audio_frame_queue"
libopencore_amrnb_decoder_deps="libopencore_amrnb"
libopencore_amrnb_encoder_deps="libopencore_amrnb"
libopencore_amrnb_encoder_select="audio_frame_queue"
libopencore_amrwb_decoder_deps="libopencore_amrwb"
libopenjpeg_decoder_deps="libopenjpeg"
libopenjpeg_encoder_deps="libopenjpeg"
libopus_decoder_deps="libopus"
libopus_encoder_deps="libopus"
libopus_encoder_select="audio_frame_queue"
libquvi_demuxer_deps="libquvi"
libschroedinger_decoder_deps="libschroedinger"
libschroedinger_encoder_deps="libschroedinger"
libshine_encoder_deps="libshine"
libshine_encoder_select="audio_frame_queue"
libspeex_decoder_deps="libspeex"
libspeex_encoder_deps="libspeex"
libspeex_encoder_select="audio_frame_queue"
libstagefright_h264_decoder_deps="libstagefright_h264"
libtheora_encoder_deps="libtheora"
libtwolame_encoder_deps="libtwolame"
libvo_aacenc_encoder_deps="libvo_aacenc"
libvo_aacenc_encoder_select="audio_frame_queue"
libvo_amrwbenc_encoder_deps="libvo_amrwbenc"
libvorbis_decoder_deps="libvorbis"
libvorbis_encoder_deps="libvorbis"
libvorbis_encoder_select="audio_frame_queue"
libvpx_vp8_decoder_deps="libvpx"
libvpx_vp8_encoder_deps="libvpx"
libvpx_vp9_decoder_deps="libvpx"
libvpx_vp9_encoder_deps="libvpx"
libwavpack_encoder_deps="libwavpack"
libx264_encoder_deps="libx264"
libx264rgb_encoder_deps="libx264"
libxavs_encoder_deps="libxavs"
libxvid_encoder_deps="libxvid"
libutvideo_decoder_deps="libutvideo"
libutvideo_encoder_deps="libutvideo"
libzvbi_teletext_decoder_deps="libzvbi"

# demuxers / muxers
ac3_demuxer_select="ac3_parser"
asf_demuxer_select="riffdec"
asf_muxer_select="riffenc"
asf_stream_muxer_select="asf_muxer"
avi_demuxer_select="riffdec"
avi_muxer_select="riffenc"
avisynth_demuxer_deps="avisynth"
avisynth_demuxer_select="riffdec"
caf_demuxer_select="riffdec"
dirac_demuxer_select="dirac_parser"
dts_demuxer_select="dca_parser"
dtshd_demuxer_select="dca_parser"
dxa_demuxer_select="riffdec"
eac3_demuxer_select="ac3_parser"
f4v_muxer_select="mov_muxer"
flac_demuxer_select="flac_parser"
hls_muxer_select="mpegts_muxer"
ipod_muxer_select="mov_muxer"
ismv_muxer_select="mov_muxer"
libnut_demuxer_deps="libnut"
libnut_muxer_deps="libnut"
matroska_audio_muxer_select="matroska_muxer"
matroska_demuxer_select="riffdec"
matroska_demuxer_suggest="bzlib lzo zlib"
matroska_muxer_select="riffenc"
mmf_muxer_select="riffenc"
mov_demuxer_select="riffdec"
mov_demuxer_suggest="zlib"
mov_muxer_select="riffenc rtpenc_chain"
mp3_demuxer_select="mpegaudio_parser"
mp4_muxer_select="mov_muxer"
mpegts_muxer_select="adts_muxer latm_muxer"
mpegtsraw_demuxer_select="mpegts_demuxer"
mxf_d10_muxer_select="mxf_muxer"
nut_muxer_select="riffenc"
nuv_demuxer_select="riffdec"
ogg_demuxer_select="golomb"
psp_muxer_select="mov_muxer"
rtp_demuxer_select="sdp_demuxer"
rtpdec_select="asf_demuxer rm_demuxer rtp_protocol mpegts_demuxer mov_demuxer"
rtsp_demuxer_select="http_protocol rtpdec"
rtsp_muxer_select="rtp_muxer http_protocol rtp_protocol rtpenc_chain"
sap_demuxer_select="sdp_demuxer"
sap_muxer_select="rtp_muxer rtp_protocol rtpenc_chain"
sdp_demuxer_select="rtpdec"
smoothstreaming_muxer_select="ismv_muxer"
spdif_muxer_select="aac_parser"
tak_demuxer_select="tak_parser"
tg2_muxer_select="mov_muxer"
tgp_muxer_select="mov_muxer"
vobsub_demuxer_select="mpegps_demuxer"
w64_demuxer_select="wav_demuxer"
w64_muxer_select="wav_muxer"
wav_demuxer_select="riffdec"
wav_muxer_select="riffenc"
webm_muxer_select="riffenc"
wtv_demuxer_select="riffdec"
xmv_demuxer_select="riffdec"
xwma_demuxer_select="riffdec"

# indevs / outdevs
alsa_indev_deps="alsa_asoundlib_h snd_pcm_htimestamp"
alsa_outdev_deps="alsa_asoundlib_h"
bktr_indev_deps_any="dev_bktr_ioctl_bt848_h machine_ioctl_bt848_h dev_video_bktr_ioctl_bt848_h dev_ic_bt8xx_h"
caca_outdev_deps="libcaca"
dshow_indev_deps="IBaseFilter"
dshow_indev_extralibs="-lpsapi -lole32 -lstrmiids -luuid"
dv1394_indev_deps="dv1394"
dv1394_indev_select="dv_demuxer"
fbdev_indev_deps="linux_fb_h"
fbdev_outdev_deps="linux_fb_h"
iec61883_indev_deps="libiec61883"
jack_indev_deps="jack_jack_h sem_timedwait"
lavfi_indev_deps="avfilter"
libcdio_indev_deps="libcdio"
libdc1394_indev_deps="libdc1394"
libv4l2_indev_deps="libv4l2"
openal_indev_deps="openal"
oss_indev_deps_any="soundcard_h sys_soundcard_h"
oss_outdev_deps_any="soundcard_h sys_soundcard_h"
pulse_indev_deps="libpulse"
pulse_outdev_deps="libpulse"
sdl_outdev_deps="sdl"
sndio_indev_deps="sndio_h"
sndio_outdev_deps="sndio_h"
v4l_indev_deps="linux_videodev_h"
v4l2_indev_deps_any="linux_videodev2_h sys_videoio_h"
v4l2_outdev_deps_any="linux_videodev2_h sys_videoio_h"
vfwcap_indev_deps="capCreateCaptureWindow vfwcap_defines"
vfwcap_indev_extralibs="-lavicap32"
xv_outdev_deps="X11_extensions_Xvlib_h XvGetPortAttribute"
xv_outdev_extralibs="-lXv -lX11 -lXext"
x11grab_indev_deps="x11grab"

# protocols
bluray_protocol_deps="libbluray"
ffrtmpcrypt_protocol_deps="!librtmp_protocol"
ffrtmpcrypt_protocol_deps_any="gcrypt nettle openssl"
ffrtmpcrypt_protocol_select="tcp_protocol"
ffrtmphttp_protocol_deps="!librtmp_protocol"
ffrtmphttp_protocol_select="http_protocol"
ftp_protocol_select="tcp_protocol"
gopher_protocol_select="network"
httpproxy_protocol_select="tcp_protocol"
http_protocol_select="tcp_protocol"
https_protocol_select="tls_protocol"
librtmp_protocol_deps="librtmp"
librtmpe_protocol_deps="librtmp"
librtmps_protocol_deps="librtmp"
librtmpt_protocol_deps="librtmp"
librtmpte_protocol_deps="librtmp"
libssh_protocol_deps="libssh"
mmsh_protocol_select="http_protocol"
mmst_protocol_select="network"
rtmp_protocol_deps="!librtmp_protocol"
rtmp_protocol_select="tcp_protocol"
rtmpe_protocol_select="ffrtmpcrypt_protocol"
rtmps_protocol_deps="!librtmp_protocol"
rtmps_protocol_select="tls_protocol"
rtmpt_protocol_select="ffrtmphttp_protocol"
rtmpte_protocol_select="ffrtmpcrypt_protocol ffrtmphttp_protocol"
rtmpts_protocol_select="ffrtmphttp_protocol https_protocol"
rtp_protocol_select="udp_protocol"
sctp_protocol_deps="struct_sctp_event_subscribe"
sctp_protocol_select="network"
srtp_protocol_select="rtp_protocol"
tcp_protocol_select="network"
tls_protocol_deps_any="openssl gnutls"
tls_protocol_select="tcp_protocol"
udp_protocol_select="network"
unix_protocol_deps="sys_un_h"
unix_protocol_select="network"

# filters
aconvert_filter_deps="swresample"
amovie_filter_deps="avcodec avformat"
aresample_filter_deps="swresample"
ass_filter_deps="libass"
asyncts_filter_deps="avresample"
atempo_filter_deps="avcodec"
atempo_filter_select="rdft"
azmq_filter_deps="libzmq"
blackframe_filter_deps="gpl"
boxblur_filter_deps="gpl"
colormatrix_filter_deps="gpl"
cropdetect_filter_deps="gpl"
dctdnoiz_filter_deps="avcodec"
dctdnoiz_filter_select="fft"
delogo_filter_deps="gpl"
deshake_filter_deps="avcodec"
deshake_filter_select="dsputil"
drawtext_filter_deps="libfreetype"
ebur128_filter_deps="gpl"
flite_filter_deps="libflite"
frei0r_filter_deps="frei0r dlopen"
frei0r_filter_extralibs='$ldl'
frei0r_src_filter_deps="frei0r dlopen"
frei0r_src_filter_extralibs='$ldl'
geq_filter_deps="gpl"
histeq_filter_deps="gpl"
hqdn3d_filter_deps="gpl"
interlace_filter_deps="gpl"
kerndeint_filter_deps="gpl"
ladspa_filter_deps="ladspa dlopen"
mcdeint_filter_deps="avcodec gpl"
movie_filter_deps="avcodec avformat"
mp_filter_deps="gpl avcodec swscale inline_asm"
mpdecimate_filter_deps="gpl avcodec"
mptestsrc_filter_deps="gpl"
negate_filter_deps="lut_filter"
perspective_filter_deps="gpl"
resample_filter_deps="avresample"
ocv_filter_deps="libopencv"
owdenoise_filter_deps="gpl"
pan_filter_deps="swresample"
phase_filter_deps="gpl"
pp_filter_deps="gpl postproc"
pullup_filter_deps="gpl"
removelogo_filter_deps="avcodec avformat swscale"
sab_filter_deps="gpl swscale"
scale_filter_deps="swscale"
smartblur_filter_deps="gpl swscale"
showspectrum_filter_deps="avcodec"
showspectrum_filter_select="rdft"
spp_filter_deps="gpl avcodec"
spp_filter_select="fft"
stereo3d_filter_deps="gpl"
subtitles_filter_deps="avformat avcodec libass"
super2xsai_filter_deps="gpl"
tinterlace_filter_deps="gpl"
vidstabdetect_filter_deps="libvidstab"
vidstabtransform_filter_deps="libvidstab"
yadif_filter_deps="gpl"
pixfmts_super2xsai_test_deps="super2xsai_filter"
tinterlace_merge_test_deps="tinterlace_filter"
tinterlace_pad_test_deps="tinterlace_filter"
zmq_filter_deps="libzmq"

# libraries
avcodec_deps="avutil"
avdevice_deps="avutil avcodec avformat"
avfilter_deps="avutil"
avformat_deps="avutil avcodec"
avresample_deps="avutil"
postproc_deps="avutil gpl"
swscale_deps="avutil"

# programs
ffmpeg_deps="avcodec avfilter avformat swresample"
ffmpeg_select="aformat_filter anull_filter atrim_filter format_filter
               null_filter
               setpts_filter trim_filter"
ffplay_deps="avcodec avformat swscale swresample sdl"
ffplay_select="rdft crop_filter"
ffprobe_deps="avcodec avformat"
ffserver_deps="avformat fork sarestart"
ffserver_select="ffm_muxer rtp_protocol rtsp_demuxer"
ffserver_extralibs='$ldl'

# documentation
podpages_deps="perl"
manpages_deps="perl pod2man"
htmlpages_deps="texi2html"
txtpages_deps="makeinfo"
doc_deps_any="manpages htmlpages podpages txtpages"

# default parameters

logfile="config.log"

# installation paths
prefix_default="/usr/local"
bindir_default='${prefix}/bin'
datadir_default='${prefix}/share/ffmpeg'
docdir_default='${prefix}/share/doc/ffmpeg'
incdir_default='${prefix}/include'
libdir_default='${prefix}/lib'
mandir_default='${prefix}/share/man'
shlibdir_default="$libdir_default"

# toolchain
ar_default="ar"
cc_default="gcc"
cxx_default="g++"
host_cc_default="gcc"
cp_f="cp -f"
install="install"
ln_s="ln -s -f"
nm_default="nm -g"
objformat="elf"
pkg_config_default=pkg-config
ranlib="ranlib"
strip_default="strip"
yasmexe_default="yasm"

nogas=":"

# machine
arch_default=$(uname -m)
cpu="generic"

# OS
target_os_default=$(tolower $(uname -s))
host_os=$target_os_default

# configurable options
enable $PROGRAM_LIST
enable $DOCUMENT_LIST
enable $(filter_out avresample $LIBRARY_LIST)
enable stripping

enable asm
enable debug
enable doc
enable optimizations
enable runtime_cpudetect
enable safe_bitstream_reader
enable static
enable swscale_alpha

# Enable hwaccels by default.
enable dxva2 vaapi vdpau

# build settings
SHFLAGS='-shared -Wl,-soname,$$(@F)'
LIBPREF="lib"
LIBSUF=".a"
FULLNAME='$(NAME)$(BUILDSUF)'
LIBNAME='$(LIBPREF)$(FULLNAME)$(LIBSUF)'
SLIBPREF="lib"
SLIBSUF=".so"
SLIBNAME='$(SLIBPREF)$(FULLNAME)$(SLIBSUF)'
SLIBNAME_WITH_VERSION='$(SLIBNAME).$(LIBVERSION)'
SLIBNAME_WITH_MAJOR='$(SLIBNAME).$(LIBMAJOR)'
LIB_INSTALL_EXTRA_CMD='$$(RANLIB) "$(LIBDIR)/$(LIBNAME)"'
SLIB_INSTALL_NAME='$(SLIBNAME_WITH_VERSION)'
SLIB_INSTALL_LINKS='$(SLIBNAME_WITH_MAJOR) $(SLIBNAME)'

asflags_filter=echo
cflags_filter=echo
ldflags_filter=echo

AS_C='-c'
AS_O='-o $@'
CC_C='-c'
CC_E='-E -o $@'
CC_O='-o $@'
CXX_C='-c'
CXX_O='-o $@'
LD_O='-o $@'
LD_LIB='-l%'
LD_PATH='-L'
HOSTCC_C='-c'
HOSTCC_O='-o $@'
HOSTLD_O='-o $@'

host_cflags='-O3 -g'
host_cppflags='-D_ISOC99_SOURCE -D_XOPEN_SOURCE=600'
host_libs='-lm'
host_cflags_filter=echo
host_ldflags_filter=echo

target_path='$(CURDIR)'

# since the object filename is not given with the -MM flag, the compiler
# is only able to print the basename, and we must add the path ourselves
DEPCMD='$(DEP$(1)) $(DEP$(1)FLAGS) $($(1)DEP_FLAGS) $< | sed -e "/^\#.*/d" -e "s,^[[:space:]]*$(*F)\\.o,$(@D)/$(*F).o," > $(@:.o=.d)'
DEPFLAGS='-MM'

# find source path
if test -f configure; then
    source_path=.
else
    source_path=$(cd $(dirname "$0"); pwd)
    echo "$source_path" | grep -q '[[:blank:]]' &&
        die "Out of tree builds are impossible with whitespace in source path."
    test -e "$source_path/config.h" &&
        die "Out of tree builds are impossible with config.h in source dir."
fi

for v in "$@"; do
    r=${v#*=}
    l=${v%"$r"}
    r=$(sh_quote "$r")
    FFMPEG_CONFIGURATION="${FFMPEG_CONFIGURATION# } ${l}${r}"
done

find_things(){
    thing=$1
    pattern=$2
    file=$source_path/$3
    sed -n "s/^[^#]*$pattern.*([^,]*, *\([^,]*\)\(,.*\)*).*/\1_$thing/p" "$file"
}

ENCODER_LIST=$(find_things  encoder  ENC      libavcodec/allcodecs.c)
DECODER_LIST=$(find_things  decoder  DEC      libavcodec/allcodecs.c)
HWACCEL_LIST=$(find_things  hwaccel  HWACCEL  libavcodec/allcodecs.c)
PARSER_LIST=$(find_things   parser   PARSER   libavcodec/allcodecs.c)
BSF_LIST=$(find_things      bsf      BSF      libavcodec/allcodecs.c)
MUXER_LIST=$(find_things    muxer    _MUX     libavformat/allformats.c)
DEMUXER_LIST=$(find_things  demuxer  DEMUX    libavformat/allformats.c)
OUTDEV_LIST=$(find_things   outdev   OUTDEV   libavdevice/alldevices.c)
INDEV_LIST=$(find_things    indev    _IN      libavdevice/alldevices.c)
PROTOCOL_LIST=$(find_things protocol PROTOCOL libavformat/allformats.c)
FILTER_LIST=$(find_things   filter   FILTER   libavfilter/allfilters.c)

ALL_COMPONENTS="
    $BSF_LIST
    $DECODER_LIST
    $DEMUXER_LIST
    $ENCODER_LIST
    $FILTER_LIST
    $HWACCEL_LIST
    $INDEV_LIST
    $MUXER_LIST
    $OUTDEV_LIST
    $PARSER_LIST
    $PROTOCOL_LIST
"

for n in $COMPONENT_LIST; do
    v=$(toupper ${n%s})_LIST
    eval enable \$$v
    eval ${n}_if_any="\$$v"
done

enable $ARCH_EXT_LIST

die_unknown(){
    echo "Unknown option \"$1\"."
    echo "See $0 --help for available options."
    exit 1
}

print_3_columns() {
    cat | tr ' ' '\n' | sort | pr -r -3 -t
}

show_list() {
    suffix=_$1
    shift
    echo $* | sed s/$suffix//g | print_3_columns
    exit 0
}

rand_list(){
    IFS=', '
    set -- $*
    unset IFS
    for thing; do
        comp=${thing%:*}
        prob=${thing#$comp}
        prob=${prob#:}
        is_in ${comp} $COMPONENT_LIST && eval comp=\$$(toupper ${comp%s})_LIST
        echo "prob ${prob:-0.5}"
        printf '%s\n' $comp
    done
}

do_random(){
    action=$1
    shift
    random_seed=$(awk "BEGIN { srand($random_seed); print srand() }")
    $action $(rand_list "$@" | awk "BEGIN { srand($random_seed) } \$1 == \"prob\" { prob = \$2; next } rand() < prob { print }")
}

for opt do
    optval="${opt#*=}"
    case "$opt" in
        --extra-ldflags=*)
            add_ldflags $optval
        ;;
        --extra-libs=*)
            add_extralibs $optval
        ;;
        --disable-devices)
            disable $INDEV_LIST $OUTDEV_LIST
        ;;
        --enable-debug=*)
            debuglevel="$optval"
        ;;
        --disable-programs)
            disable $PROGRAM_LIST
        ;;
        --disable-everything)
            map 'eval unset \${$(toupper ${v%s})_LIST}' $COMPONENT_LIST
        ;;
        --disable-all)
            map 'eval unset \${$(toupper ${v%s})_LIST}' $COMPONENT_LIST
            disable $LIBRARY_LIST $PROGRAM_LIST doc
        ;;
        --enable-random|--disable-random)
            action=${opt%%-random}
            do_random ${action#--} $COMPONENT_LIST
        ;;
        --enable-random=*|--disable-random=*)
            action=${opt%%-random=*}
            do_random ${action#--} $optval
        ;;
        --enable-*=*|--disable-*=*)
            eval $(echo "${opt%%=*}" | sed 's/--/action=/;s/-/ thing=/')
            is_in "${thing}s" $COMPONENT_LIST || die_unknown "$opt"
            eval list=\$$(toupper $thing)_LIST
            name=$(echo "${optval}" | sed "s/,/_${thing}|/g")_${thing}
            list=$(filter "$name" $list)
            [ "$list" = "" ] && warn "Option $opt did not match anything"
            $action $list
        ;;
        --enable-?*|--disable-?*)
            eval $(echo "$opt" | sed 's/--/action=/;s/-/ option=/;s/-/_/g')
            if is_in $option $COMPONENT_LIST; then
                test $action = disable && action=unset
                eval $action \$$(toupper ${option%s})_LIST
            elif is_in $option $CMDLINE_SELECT; then
                $action $option
            else
                die_unknown $opt
            fi
        ;;
        --list-*)
            NAME="${opt#--list-}"
            is_in $NAME $COMPONENT_LIST || die_unknown $opt
            NAME=${NAME%s}
            eval show_list $NAME \$$(toupper $NAME)_LIST
        ;;
        --help|-h) show_help
        ;;
        --fatal-warnings) enable fatal_warnings
        ;;
        *)
            optname="${opt%%=*}"
            optname="${optname#--}"
            optname=$(echo "$optname" | sed 's/-/_/g')
            if is_in $optname $CMDLINE_SET; then
                eval $optname='$optval'
            elif is_in $optname $CMDLINE_APPEND; then
                append $optname "$optval"
            else
                die_unknown $opt
            fi
        ;;
    esac
done

disabled logging && logfile=/dev/null

echo "# $0 $FFMPEG_CONFIGURATION" > $logfile
set >> $logfile

test -n "$cross_prefix" && enable cross_compile

if enabled cross_compile; then
    test -n "$arch" && test -n "$target_os" ||
        die "Must specify target arch and OS when cross-compiling"
fi

ar_default="${cross_prefix}${ar_default}"
cc_default="${cross_prefix}${cc_default}"
cxx_default="${cross_prefix}${cxx_default}"
nm_default="${cross_prefix}${nm_default}"
pkg_config_default="${cross_prefix}${pkg_config_default}"
ranlib="${cross_prefix}${ranlib}"
strip_default="${cross_prefix}${strip_default}"

sysinclude_default="${sysroot}/usr/include"

test -n "$valgrind" && toolchain="valgrind-memcheck"

case "$toolchain" in
    clang-asan)
        cc_default="clang"
        add_cflags  -fsanitize=address
        add_ldflags -fsanitize=address
    ;;
    clang-tsan)
        cc_default="clang"
        add_cflags  -fsanitize=thread -pie
        add_ldflags -fsanitize=thread -pie
    ;;
    gcc-asan)
        cc_default="gcc"
        add_cflags  -fsanitize=address
        add_ldflags -fsanitize=address
    ;;
    gcc-tsan)
        cc_default="gcc"
        add_cflags  -fsanitize=thread -pie -fPIC
        add_ldflags -fsanitize=thread -pie -fPIC
    ;;
    valgrind-massif)
        target_exec_default=${valgrind:-"valgrind"}
        target_exec_args="--tool=massif --alloc-fn=av_malloc --alloc-fn=av_mallocz --alloc-fn=av_calloc --alloc-fn=av_fast_padded_malloc --alloc-fn=av_fast_malloc --alloc-fn=av_realloc_f --alloc-fn=av_fast_realloc --alloc-fn=av_realloc"
    ;;
    valgrind-memcheck)
        target_exec_default=${valgrind:-"valgrind"}
        target_exec_args="--error-exitcode=1 --malloc-fill=0x2a --track-origins=yes --leak-check=full --gen-suppressions=all --suppressions=$source_path/tests/fate-valgrind.supp"
    ;;
    msvc)
        cc_default="c99wrap cl"
        ld_default="c99wrap link"
        nm_default="dumpbin -symbols"
        ar_default="lib"
        target_os_default="win32"
    ;;
    icl)
        cc_default="c99wrap -noconv icl"
        ld_default="c99wrap xilink"
        nm_default="dumpbin -symbols"
        ar_default="xilib"
        target_os_default="win32"
    ;;
    gcov)
        add_cflags  -fprofile-arcs -ftest-coverage
        add_ldflags -fprofile-arcs -ftest-coverage
    ;;
    hardened)
        add_cflags -U_FORTIFY_SOURCE -D_FORTIFY_SOURCE=2 -fno-strict-overflow -fstack-protector-all
        add_ldflags -Wl,-z,relro -Wl,-z,now
    ;;
    ?*)
        die "Unknown toolchain $toolchain"
    ;;
esac

set_default arch cc cxx pkg_config strip sysinclude target_exec target_os yasmexe
enabled cross_compile || host_cc_default=$cc
set_default host_cc

if ! $pkg_config --version >/dev/null 2>&1; then
    warn "$pkg_config not found, library detection may fail."
    pkg_config=false
fi

exesuf() {
    case $1 in
        mingw32*|win32|win64|cygwin*|*-dos|freedos|opendos|os/2*|symbian) echo .exe ;;
    esac
}

EXESUF=$(exesuf $target_os)
HOSTEXESUF=$(exesuf $host_os)

# set temporary file name
: ${TMPDIR:=$TEMPDIR}
: ${TMPDIR:=$TMP}
: ${TMPDIR:=/tmp}

if [ -n "$tempprefix" ] ; then
    mktemp(){
        echo $tempprefix.${HOSTNAME}.${UID}
    }
elif ! check_cmd mktemp -u XXXXXX; then
    # simple replacement for missing mktemp
    # NOT SAFE FOR GENERAL USE
    mktemp(){
        echo "${2%%XXX*}.${HOSTNAME}.${UID}.$$"
    }
fi

tmpfile(){
    tmp=$(mktemp -u "${TMPDIR}/ffconf.XXXXXXXX")$2 &&
        (set -C; exec > $tmp) 2>/dev/null ||
        die "Unable to create temporary file in $TMPDIR."
    append TMPFILES $tmp
    eval $1=$tmp
}

trap 'rm -f -- $TMPFILES' EXIT

tmpfile TMPASM .asm
tmpfile TMPC   .c
tmpfile TMPCPP .cpp
tmpfile TMPE   $EXESUF
tmpfile TMPH   .h
tmpfile TMPO   .o
tmpfile TMPS   .S
tmpfile TMPSH  .sh
tmpfile TMPV   .ver

unset -f mktemp

chmod +x $TMPE

# make sure we can execute files in $TMPDIR
cat > $TMPSH 2>> $logfile <<EOF
#! /bin/sh
EOF
chmod +x $TMPSH >> $logfile 2>&1
if ! $TMPSH >> $logfile 2>&1; then
    cat <<EOF
Unable to create and execute files in $TMPDIR.  Set the TMPDIR environment
variable to another directory and make sure that it is not mounted noexec.
EOF
    die "Sanity test failed."
fi

ccc_flags(){
    for flag; do
        case $flag in
            -std=c99)           echo -c99                       ;;
            -mcpu=*)            echo -arch ${flag#*=}           ;;
            -mieee)             echo -ieee                      ;;
            -O*|-fast)          echo $flag                      ;;
            -fno-math-errno)    echo -assume nomath_errno       ;;
            -g)                 echo -g3                        ;;
            -Wall)              echo -msg_enable level2         ;;
            -Wno-pointer-sign)  echo -msg_disable ptrmismatch1  ;;
            -Wl,*)              echo $flag                      ;;
            -f*|-W*)                                            ;;
            *)                  echo $flag                      ;;
        esac
   done
}

cparser_flags(){
    for flag; do
        case $flag in
            -Wno-switch)             echo -Wno-switch-enum ;;
            -Wno-format-zero-length) ;;
            -Wdisabled-optimization) ;;
            -Wno-pointer-sign)       echo -Wno-other ;;
            *)                       echo $flag ;;
        esac
    done
}

msvc_common_flags(){
    for flag; do
        case $flag in
            # In addition to specifying certain flags under the compiler
            # specific filters, they must be specified here as well or else the
            # generic catch all at the bottom will print the original flag.
            -Wall)                ;;
            -std=c99)             ;;
            # Common flags
            -fomit-frame-pointer) ;;
            -g)                   echo -Z7 ;;
            -fno-math-errno)      ;;
            -fno-common)          ;;
            -fno-signed-zeros)    ;;
            -fPIC)                ;;
            -mthumb)              ;;
            -march=*)             ;;
            -lz)                  echo zlib.lib ;;
            -lavifil32)           echo vfw32.lib ;;
            -lavicap32)           echo vfw32.lib user32.lib ;;
            -l*)                  echo ${flag#-l}.lib ;;
            *)                    echo $flag ;;
        esac
    done
}

msvc_flags(){
    msvc_common_flags "$@"
    for flag; do
        case $flag in
            -Wall)                echo -W4 -wd4244 -wd4127 -wd4018 -wd4389     \
                                       -wd4146 -wd4057 -wd4204 -wd4706 -wd4305 \
                                       -wd4152 -wd4324 -we4013 -wd4100 -wd4214 \
                                       -wd4554 \
                                       -wd4273 ;;
        esac
    done
}

icl_flags(){
    msvc_common_flags "$@"
    for flag; do
        case $flag in
            # Despite what Intel's documentation says -Wall, which is supported
            # on Windows, does enable remarks so disable them here.
            -Wall)                echo $flag -Qdiag-disable:remark ;;
            -std=c99)             echo -Qstd=c99 ;;
        esac
    done
}

pgi_flags(){
    for flag; do
        case $flag in
            -flto)                echo -Mipa=fast,libopt,libinline,vestigial ;;
            -fomit-frame-pointer) echo -Mnoframe ;;
            -g)                   echo -gopt ;;
            *)                    echo $flag ;;
        esac
    done
}

suncc_flags(){
    for flag; do
        case $flag in
            -march=*|-mcpu=*)
                case "${flag#*=}" in
                    native)                   echo -xtarget=native       ;;
                    v9|niagara)               echo -xarch=sparc          ;;
                    ultrasparc)               echo -xarch=sparcvis       ;;
                    ultrasparc3|niagara2)     echo -xarch=sparcvis2      ;;
                    i586|pentium)             echo -xchip=pentium        ;;
                    i686|pentiumpro|pentium2) echo -xtarget=pentium_pro  ;;
                    pentium3*|c3-2)           echo -xtarget=pentium3     ;;
                    pentium-m)          echo -xarch=sse2 -xchip=pentium3 ;;
                    pentium4*)          echo -xtarget=pentium4           ;;
                    prescott|nocona)    echo -xarch=sse3 -xchip=pentium4 ;;
                    *-sse3)             echo -xarch=sse3                 ;;
                    core2)              echo -xarch=ssse3 -xchip=core2   ;;
                    corei7)           echo -xarch=sse4_2 -xchip=nehalem  ;;
                    corei7-avx)       echo -xarch=avx -xchip=sandybridge ;;
                    amdfam10|barcelona)        echo -xtarget=barcelona   ;;
                    bdver*)                    echo -xarch=avx           ;;
                    athlon-4|athlon-[mx]p)     echo -xarch=ssea          ;;
                    k8|opteron|athlon64|athlon-fx)
                                               echo -xarch=sse2a         ;;
                    athlon*)                   echo -xarch=pentium_proa  ;;
                esac
                ;;
            -std=c99)             echo -xc99              ;;
            -fomit-frame-pointer) echo -xregs=frameptr    ;;
            -fPIC)                echo -KPIC -xcode=pic32 ;;
            -W*,*)                echo $flag              ;;
            -f*-*|-W*|-mimpure-text)                      ;;
            -shared)              echo -G                 ;;
            *)                    echo $flag              ;;
        esac
    done
}

tms470_flags(){
    for flag; do
        case $flag in
            -march=*|-mcpu=*)
                case "${flag#*=}" in
                    armv7-a|cortex-a*)      echo -mv=7a8 ;;
                    armv7-r|cortex-r*)      echo -mv=7r4 ;;
                    armv7-m|cortex-m*)      echo -mv=7m3 ;;
                    armv6*|arm11*)          echo -mv=6   ;;
                    armv5*e|arm[79]*e*|arm9[24]6*|arm96*|arm102[26])
                                            echo -mv=5e  ;;
                    armv4*|arm7*|arm9[24]*) echo -mv=4   ;;
                esac
                ;;
            -mfpu=neon)     echo --float_support=vfpv3 --neon ;;
            -mfpu=vfp)      echo --float_support=vfpv2        ;;
            -mfpu=vfpv3)    echo --float_support=vfpv3        ;;
            -mfpu=vfpv3-d16) echo --float_support=vfpv3d16    ;;
            -msoft-float)   echo --float_support=vfplib       ;;
            -O[0-3]|-mf=*)  echo $flag                        ;;
            -g)             echo -g -mn                       ;;
            -pds=*)         echo $flag                        ;;
            -D*|-I*)        echo $flag                        ;;
            --gcc|--abi=*)  echo $flag                        ;;
            -me)            echo $flag                        ;;
        esac
    done
}

probe_cc(){
    pfx=$1
    _cc=$2

    unset _type _ident _cc_c _cc_e _cc_o _flags _cflags
    unset _ld_o _ldflags _ld_lib _ld_path
    unset _depflags _DEPCMD _DEPFLAGS
    _flags_filter=echo

    if $_cc -v 2>&1 | grep -q '^gcc.*LLVM'; then
        _type=llvm_gcc
        gcc_extra_ver=$(expr "$($_cc --version | head -n1)" : '.*\((.*)\)')
        _ident="llvm-gcc $($_cc -dumpversion) $gcc_extra_ver"
        _depflags='-MMD -MF $(@:.o=.d) -MT $@'
        _cflags_speed='-O3'
        _cflags_size='-Os'
    elif $_cc -v 2>&1 | grep -qi ^gcc; then
        _type=gcc
        gcc_version=$($_cc --version | head -n1)
        gcc_basever=$($_cc -dumpversion)
        gcc_pkg_ver=$(expr "$gcc_version" : '[^ ]* \(([^)]*)\)')
        gcc_ext_ver=$(expr "$gcc_version" : ".*$gcc_pkg_ver $gcc_basever \\(.*\\)")
        _ident=$(cleanws "gcc $gcc_basever $gcc_pkg_ver $gcc_ext_ver")
        if ! $_cc -dumpversion | grep -q '^2\.'; then
            _depflags='-MMD -MF $(@:.o=.d) -MT $@'
        fi
        _cflags_speed='-O3'
        _cflags_size='-Os'
    elif $_cc --version 2>/dev/null | grep -q ^icc; then
        _type=icc
        _ident=$($_cc --version | head -n1)
        _depflags='-MMD'
        _cflags_speed='-O3'
        _cflags_size='-Os'
        _cflags_noopt='-O1'
    elif $_cc -v 2>&1 | grep -q xlc; then
        _type=xlc
        _ident=$($_cc -qversion 2>/dev/null | head -n1)
        _cflags_speed='-O5'
        _cflags_size='-O5 -qcompact'
    elif $_cc -V 2>/dev/null | grep -q Compaq; then
        _type=ccc
        _ident=$($_cc -V | head -n1 | cut -d' ' -f1-3)
        _DEPFLAGS='-M'
        _cflags_speed='-fast'
        _cflags_size='-O1'
        _flags_filter=ccc_flags
    elif $_cc --vsn 2>/dev/null | grep -q "ARM C/C++ Compiler"; then
        test -d "$sysroot" || die "No valid sysroot specified."
        _type=armcc
        _ident=$($_cc --vsn | head -n1)
        armcc_conf="$PWD/armcc.conf"
        $_cc --arm_linux_configure                 \
             --arm_linux_config_file="$armcc_conf" \
             --configure_sysroot="$sysroot"        \
             --configure_cpp_headers="$sysinclude" >>$logfile 2>&1 ||
             die "Error creating armcc configuration file."
        $_cc --vsn | grep -q RVCT && armcc_opt=rvct || armcc_opt=armcc
        _flags="--arm_linux_config_file=$armcc_conf --translate_gcc"
        as_default="${cross_prefix}gcc"
        _depflags='-MMD'
        _cflags_speed='-O3'
        _cflags_size='-Os'
    elif $_cc -version 2>/dev/null | grep -Eq 'TMS470|TI ARM'; then
        _type=tms470
        _ident=$($_cc -version | head -n1 | tr -s ' ')
        _flags='--gcc --abi=eabi -me'
        _cc_e='-ppl -fe=$@'
        _cc_o='-fe=$@'
        _depflags='-ppa -ppd=$(@:.o=.d)'
        _cflags_speed='-O3 -mf=5'
        _cflags_size='-O3 -mf=2'
        _flags_filter=tms470_flags
    elif $_cc -v 2>&1 | grep -q clang; then
        _type=clang
        _ident=$($_cc --version | head -n1)
        _depflags='-MMD'
        _cflags_speed='-O3'
        _cflags_size='-Os'
    elif $_cc -V 2>&1 | grep -q Sun; then
        _type=suncc
        _ident=$($_cc -V 2>&1 | head -n1 | cut -d' ' -f 2-)
        _DEPCMD='$(DEP$(1)) $(DEP$(1)FLAGS) $($(1)DEP_FLAGS) $< | sed -e "1s,^.*: ,$@: ," -e "\$$!s,\$$, \\\," -e "1!s,^.*: , ," > $(@:.o=.d)'
        _DEPFLAGS='-xM1 -xc99'
        _ldflags='-std=c99'
        _cflags_speed='-O5'
        _cflags_size='-O5 -xspace'
        _flags_filter=suncc_flags
    elif $_cc -v 2>&1 | grep -q 'PathScale\|Path64'; then
        _type=pathscale
        _ident=$($_cc -v 2>&1 | head -n1 | tr -d :)
        _depflags='-MMD -MF $(@:.o=.d) -MT $@'
        _cflags_speed='-O2'
        _cflags_size='-Os'
        _flags_filter='filter_out -Wdisabled-optimization'
    elif $_cc -v 2>&1 | grep -q Open64; then
        _type=open64
        _ident=$($_cc -v 2>&1 | head -n1 | tr -d :)
        _depflags='-MMD -MF $(@:.o=.d) -MT $@'
        _cflags_speed='-O2'
        _cflags_size='-Os'
        _flags_filter='filter_out -Wdisabled-optimization|-Wtype-limits|-fno-signed-zeros'
    elif $_cc -V 2>&1 | grep -q Portland; then
        _type=pgi
        _ident="PGI $($_cc -V 2>&1 | awk '/^pgcc/ { print $2; exit }')"
        opt_common='-alias=ansi -Mdse -Mlre -Mpre'
        _cflags_speed="-O3 -Mautoinline -Munroll=c:4 $opt_common"
        _cflags_size="-O2 -Munroll=c:1 $opt_common"
        _cflags_noopt="-O"
        _flags_filter=pgi_flags
    elif $_cc 2>&1 | grep -q Microsoft; then
        _type=msvc
        _ident=$($cc 2>&1 | head -n1)
        _DEPCMD='$(DEP$(1)) $(DEP$(1)FLAGS) $($(1)DEP_FLAGS) $< 2>&1 | awk '\''/including/ { sub(/^.*file: */, ""); gsub(/\\/, "/"); if (!match($$0, / /)) print "$@:", $$0 }'\'' > $(@:.o=.d)'
        _DEPFLAGS='$(CPPFLAGS) $(CFLAGS) -showIncludes -Zs'
        _cflags_speed="-O2"
        _cflags_size="-O1"
        # Nonstandard output options, to avoid msys path conversion issues.
        # Relies on wrapper to remap it.
        if $_cc 2>&1 | grep -q Linker; then
            _ld_o='-out $@'
        else
            _ld_o='-Fe$@'
        fi
        _cc_o='-Fo $@'
        _cc_e='-P -Fi $@'
        _flags_filter=msvc_flags
        _ld_lib='lib%.a'
        _ld_path='-libpath:'
        _flags='-nologo'
        _cflags='-D_USE_MATH_DEFINES -D_CRT_SECURE_NO_WARNINGS -Dinline=__inline -FIstdlib.h -Dstrtoll=_strtoi64'
        if [ $pfx = hostcc ]; then
            append _cflags -Dsnprintf=_snprintf
        fi
        disable stripping
    elif $_cc 2>&1 | grep -q Intel; then
        _type=icl
        _ident=$($cc 2>&1 | head -n1)
        _depflags='-QMMD -QMF$(@:.o=.d) -QMT$@'
        # Not only is O3 broken on 13.x+ but it is slower on all previous
        # versions (tested) as well.
        _cflags_speed="-O2"
        _cflags_size="-O1 -Oi" # -O1 without -Oi miscompiles stuff
        # Nonstandard output options, to avoid msys path conversion issues.
        # Relies on wrapper to remap it.
        if $_cc 2>&1 | grep -q Linker; then
            _ld_o='-out $@'
        else
            _ld_o='-Fe$@'
        fi
        _cc_o='-Fo $@'
        _cc_e='-P'
        _flags_filter=icl_flags
        _ld_lib='lib%.a'
        _ld_path='-libpath:'
        # -Qdiag-error to make icl error when seeing certain unknown arguments
        _flags='-nologo -Qdiag-error:4044,10157'
        # -Qvec- -Qsimd- to prevent miscompilation, -GS for consistency
        # with MSVC which enables it by default.
        _cflags='-D_USE_MATH_DEFINES -FIstdlib.h -Dstrtoll=_strtoi64 -Qms0 -Qvec- -Qsimd- -GS'
        if [ $pfx = hostcc ]; then
            append _cflags -Dsnprintf=_snprintf
        fi
    elif $_cc --version 2>/dev/null | grep -q ^cparser; then
        _type=cparser
        _ident=$($_cc --version | head -n1)
        _depflags='-MMD'
        _cflags_speed='-O4'
        _cflags_size='-O2'
        _flags_filter=cparser_flags
    fi

    eval ${pfx}_type=\$_type
    eval ${pfx}_ident=\$_ident
}

set_ccvars(){
    eval ${1}_C=\${_cc_c-\${${1}_C}}
    eval ${1}_E=\${_cc_e-\${${1}_E}}
    eval ${1}_O=\${_cc_o-\${${1}_O}}

    if [ -n "$_depflags" ]; then
        eval ${1}_DEPFLAGS=\$_depflags
    else
        eval ${1}DEP=\${_DEPCMD:-\$DEPCMD}
        eval ${1}DEP_FLAGS=\${_DEPFLAGS:-\$DEPFLAGS}
        eval DEP${1}FLAGS=\$_flags
    fi
}

probe_cc cc "$cc"
cflags_filter=$_flags_filter
cflags_speed=$_cflags_speed
cflags_size=$_cflags_size
cflags_noopt=$_cflags_noopt
add_cflags $_flags $_cflags
cc_ldflags=$_ldflags
set_ccvars CC

probe_cc hostcc "$host_cc"
host_cflags_filter=$_flags_filter
add_host_cflags  $_flags $_cflags
set_ccvars HOSTCC

test -n "$cc_type" && enable $cc_type ||
    warn "Unknown C compiler $cc, unable to select optimal CFLAGS"

: ${as_default:=$cc}
: ${dep_cc_default:=$cc}
: ${ld_default:=$cc}
: ${host_ld_default:=$host_cc}
set_default ar as dep_cc ld host_ld

probe_cc as "$as"
asflags_filter=$_flags_filter
add_asflags $_flags $_cflags
set_ccvars AS

probe_cc ld "$ld"
ldflags_filter=$_flags_filter
add_ldflags $_flags $_ldflags
test "$cc_type" != "$ld_type" && add_ldflags $cc_ldflags
LD_O=${_ld_o-$LD_O}
LD_LIB=${_ld_lib-$LD_LIB}
LD_PATH=${_ld_path-$LD_PATH}

probe_cc hostld "$host_ld"
host_ldflags_filter=$_flags_filter
add_host_ldflags $_flags $_ldflags
HOSTLD_O=${_ld_o-$HOSTLD_O}

if [ -z "$CC_DEPFLAGS" ] && [ "$dep_cc" != "$cc" ]; then
    probe_cc depcc "$dep_cc"
    CCDEP=${_DEPCMD:-$DEPCMD}
    CCDEP_FLAGS=${_DEPFLAGS:=$DEPFLAGS}
    DEPCCFLAGS=$_flags
fi

if $ar 2>&1 | grep -q Microsoft; then
    arflags="-nologo"
    ar_o='-out:$@'
elif $ar 2>&1 | grep -q 'Texas Instruments'; then
    arflags="rq"
    ar_o='$@'
elif $ar 2>&1 | grep -q 'Usage: ar.*-X.*any'; then
    arflags='-Xany -r -c'
    ar_o='$@'
else
    arflags="rc"
    ar_o='$@'
fi

add_cflags $extra_cflags
add_cxxflags $extra_cxxflags
add_asflags $extra_cflags

if test -n "$sysroot"; then
    case "$cc_type" in
        gcc|llvm_gcc|clang)
            add_cppflags --sysroot="$sysroot"
            add_ldflags --sysroot="$sysroot"
        ;;
        tms470)
            add_cppflags -I"$sysinclude"
            add_ldflags  --sysroot="$sysroot"
        ;;
    esac
fi

if test "$cpu" = host; then
    enabled cross_compile &&
        die "--cpu=host makes no sense when cross-compiling."

    case "$cc_type" in
        gcc|llvm_gcc)
            check_native(){
                $cc $1=native -v -c -o $TMPO $TMPC >$TMPE 2>&1 || return
                sed -n "/cc1.*$1=/{
                            s/.*$1=\\([^ ]*\\).*/\\1/
                            p
                            q
                        }" $TMPE
            }
            cpu=$(check_native -march || check_native -mcpu)
        ;;
    esac

    test "${cpu:-host}" = host &&
        die "--cpu=host not supported with compiler $cc"
fi

# Deal with common $arch aliases
case "$arch" in
    aarch64|arm64)
        arch="aarch64"
    ;;
    arm*|iPad*|iPhone*)
        arch="arm"
    ;;
    mips*|IP*)
        arch="mips"
    ;;
    parisc*|hppa*)
        arch="parisc"
    ;;
    "Power Macintosh"|ppc*|powerpc*)
        arch="ppc"
    ;;
    s390|s390x)
        arch="s390"
    ;;
    sh4|sh)
        arch="sh4"
    ;;
    sun4u|sparc*)
        arch="sparc"
    ;;
    tilegx|tile-gx)
        arch="tilegx"
    ;;
    i[3-6]86|i86pc|BePC|x86pc|x86_64|x86_32|amd64)
        arch="x86"
    ;;
esac

is_in $arch $ARCH_LIST || warn "unknown architecture $arch"
enable $arch

# Add processor-specific flags
if enabled aarch64; then

    case $cpu in
        armv*)
            cpuflags="-march=$cpu"
        ;;
        *)
            cpuflags="-mcpu=$cpu"
        ;;
    esac

elif enabled alpha; then

    cpuflags="-mcpu=$cpu"

elif enabled arm; then

    check_arm_arch() {
        check_cpp_condition stddef.h \
            "defined __ARM_ARCH_${1}__ || defined __TARGET_ARCH_${2:-$1}" \
            $cpuflags
    }

    probe_arm_arch() {
        if   check_arm_arch 4;        then echo armv4;
        elif check_arm_arch 4T;       then echo armv4t;
        elif check_arm_arch 5;        then echo armv5;
        elif check_arm_arch 5E;       then echo armv5e;
        elif check_arm_arch 5T;       then echo armv5t;
        elif check_arm_arch 5TE;      then echo armv5te;
        elif check_arm_arch 5TEJ;     then echo armv5te;
        elif check_arm_arch 6;        then echo armv6;
        elif check_arm_arch 6J;       then echo armv6j;
        elif check_arm_arch 6K;       then echo armv6k;
        elif check_arm_arch 6Z;       then echo armv6z;
        elif check_arm_arch 6ZK;      then echo armv6zk;
        elif check_arm_arch 6T2;      then echo armv6t2;
        elif check_arm_arch 7;        then echo armv7;
        elif check_arm_arch 7A  7_A;  then echo armv7-a;
        elif check_arm_arch 7R  7_R;  then echo armv7-r;
        elif check_arm_arch 7M  7_M;  then echo armv7-m;
        elif check_arm_arch 7EM 7E_M; then echo armv7-m;
        elif check_arm_arch 8A  8_A;  then echo armv8-a;
        fi
    }

    [ "$cpu" = generic ] && cpu=$(probe_arm_arch)

    case $cpu in
        armv*)
            cpuflags="-march=$cpu"
            subarch=$(echo $cpu | sed 's/[^a-z0-9]//g')
        ;;
        *)
            cpuflags="-mcpu=$cpu"
            case $cpu in
                cortex-a*)                               subarch=armv7a  ;;
                cortex-r*)                               subarch=armv7r  ;;
                cortex-m*)                 enable thumb; subarch=armv7m  ;;
                arm11*)                                  subarch=armv6   ;;
                arm[79]*e*|arm9[24]6*|arm96*|arm102[26]) subarch=armv5te ;;
                armv4*|arm7*|arm9[24]*)                  subarch=armv4   ;;
                *)                             subarch=$(probe_arm_arch) ;;
            esac
        ;;
    esac

    case "$subarch" in
        armv5t*)    enable fast_clz                ;;
        armv[6-8]*) enable fast_clz fast_unaligned ;;
    esac

elif enabled avr32; then

    case $cpu in
        ap7[02]0[0-2])
            subarch="avr32_ap"
            cpuflags="-mpart=$cpu"
        ;;
        ap)
            subarch="avr32_ap"
            cpuflags="-march=$cpu"
        ;;
        uc3[ab]*)
            subarch="avr32_uc"
            cpuflags="-mcpu=$cpu"
        ;;
        uc)
            subarch="avr32_uc"
            cpuflags="-march=$cpu"
        ;;
    esac

elif enabled bfin; then

    cpuflags="-mcpu=$cpu"

elif enabled mips; then

    cpuflags="-march=$cpu"

    case $cpu in
        24kc)
            disable mipsfpu
            disable mipsdspr1
            disable mipsdspr2
        ;;
        24kf*)
            disable mipsdspr1
            disable mipsdspr2
        ;;
        24kec|34kc|1004kc)
            disable mipsfpu
            disable mipsdspr2
        ;;
        24kef*|34kf*|1004kf*)
            disable mipsdspr2
        ;;
        74kc)
            disable mipsfpu
        ;;
    esac

elif enabled ppc; then

    case $(tolower $cpu) in
        601|ppc601|powerpc601)
            cpuflags="-mcpu=601"
            disable altivec
        ;;
        603*|ppc603*|powerpc603*)
            cpuflags="-mcpu=603"
            disable altivec
        ;;
        604*|ppc604*|powerpc604*)
            cpuflags="-mcpu=604"
            disable altivec
        ;;
        g3|75*|ppc75*|powerpc75*)
            cpuflags="-mcpu=750"
            disable altivec
        ;;
        g4|745*|ppc745*|powerpc745*)
            cpuflags="-mcpu=7450"
        ;;
        74*|ppc74*|powerpc74*)
            cpuflags="-mcpu=7400"
        ;;
        g5|970|ppc970|powerpc970)
            cpuflags="-mcpu=970"
        ;;
        power[3-7]*)
            cpuflags="-mcpu=$cpu"
        ;;
        cell)
            cpuflags="-mcpu=cell"
            enable ldbrx
        ;;
        e500mc)
            cpuflags="-mcpu=e500mc"
            disable altivec
        ;;
        e500v2)
            cpuflags="-mcpu=8548 -mhard-float -mfloat-gprs=double"
            disable altivec
        ;;
        e500)
            cpuflags="-mcpu=8540 -mhard-float"
            disable altivec
        ;;
    esac

elif enabled sparc; then

    case $cpu in
        cypress|f93[04]|tsc701|sparcl*|supersparc|hypersparc|niagara|v[789])
            cpuflags="-mcpu=$cpu"
            disable vis
        ;;
        ultrasparc*|niagara[234])
            cpuflags="-mcpu=$cpu"
        ;;
    esac

elif enabled x86; then

    case $cpu in
        i[345]86|pentium)
            cpuflags="-march=$cpu"
            disable mmx
        ;;
        # targets that do NOT support nopl and conditional mov (cmov)
        pentium-mmx|k6|k6-[23]|winchip-c6|winchip2|c3)
            cpuflags="-march=$cpu"
            disable i686
        ;;
        # targets that do support nopl and conditional mov (cmov)
        i686|pentiumpro|pentium[23]|pentium-m|athlon|athlon-tbird|athlon-4|athlon-[mx]p|athlon64*|k8*|opteron*|athlon-fx|core2|corei7*|amdfam10|barcelona|atom|bdver*)
            cpuflags="-march=$cpu"
            enable i686
            enable fast_cmov
        ;;
        # targets that do support conditional mov but on which it's slow
        pentium4|pentium4m|prescott|nocona)
            cpuflags="-march=$cpu"
            enable i686
            disable fast_cmov
        ;;
    esac

fi

if [ "$cpu" != generic ]; then
    add_cflags  $cpuflags
    add_asflags $cpuflags
fi

# compiler sanity check
check_exec <<EOF
int main(void){ return 0; }
EOF
if test "$?" != 0; then
    echo "$cc is unable to create an executable file."
    if test -z "$cross_prefix" && ! enabled cross_compile ; then
        echo "If $cc is a cross-compiler, use the --enable-cross-compile option."
        echo "Only do this if you know what cross compiling means."
    fi
    die "C compiler test failed."
fi

add_cppflags -D_ISOC99_SOURCE
add_cxxflags -D__STDC_CONSTANT_MACROS
check_cflags -std=c99
check_cc -D_FILE_OFFSET_BITS=64 <<EOF && add_cppflags -D_FILE_OFFSET_BITS=64
#include <stdlib.h>
EOF
check_cc -D_LARGEFILE_SOURCE <<EOF && add_cppflags -D_LARGEFILE_SOURCE
#include <stdlib.h>
EOF

check_host_cflags -std=c99
check_host_cflags -Wall

check_64bit(){
    arch32=$1
    arch64=$2
    expr=$3
    check_code cc "" "int test[2*($expr) - 1]" &&
        subarch=$arch64 || subarch=$arch32
}

case "$arch" in
    aarch64|alpha|ia64)
        spic=$shared
    ;;
    mips)
        check_64bit mips mips64 '_MIPS_SIM > 1'
        spic=$shared
    ;;
    parisc)
        check_64bit parisc parisc64 'sizeof(void *) > 4'
        spic=$shared
    ;;
    ppc)
        check_64bit ppc ppc64 'sizeof(void *) > 4'
        spic=$shared
    ;;
    sparc)
        check_64bit sparc sparc64 'sizeof(void *) > 4'
        spic=$shared
    ;;
    x86)
        check_64bit x86_32 x86_64 'sizeof(void *) > 4'
        if test "$subarch" = "x86_64"; then
            spic=$shared
        fi
    ;;
    ppc)
        check_cc <<EOF && subarch="ppc64"
        int test[(int)sizeof(char*) - 7];
EOF
    ;;
esac

enable $subarch
enabled spic && enable_weak pic

# OS specific
case $target_os in
    aix)
        SHFLAGS=-shared
        add_cppflags '-I\$(SRC_PATH)/compat/aix'
        enabled shared && add_ldflags -Wl,-brtl
        ;;
    haiku)
        prefix_default="/boot/common"
        network_extralibs="-lnetwork"
        host_libs=
        ;;
    sunos)
        SHFLAGS='-shared -Wl,-h,$$(@F)'
        enabled x86 && SHFLAGS="-mimpure-text $SHFLAGS"
        network_extralibs="-lsocket -lnsl"
        add_cppflags -D__EXTENSIONS__ -D_XOPEN_SOURCE=600
        # When using suncc to build, the Solaris linker will mark
        # an executable with each instruction set encountered by
        # the Solaris assembler.  As our libraries contain their own
        # guards for processor-specific code, instead suppress
        # generation of the HWCAPS ELF section on Solaris x86 only.
        enabled_all suncc x86 &&
            echo "hwcap_1 = OVERRIDE;" > mapfile &&
            add_ldflags -Wl,-M,mapfile
        nm_default='nm -P -g'
        ;;
    netbsd)
        disable symver
        oss_indev_extralibs="-lossaudio"
        oss_outdev_extralibs="-lossaudio"
        enabled gcc || check_ldflags -Wl,-zmuldefs
        ;;
    openbsd|bitrig)
        disable symver
        SHFLAGS='-shared'
        SLIB_INSTALL_NAME='$(SLIBNAME).$(LIBMAJOR).$(LIBMINOR)'
        SLIB_INSTALL_LINKS=
        oss_indev_extralibs="-lossaudio"
        oss_outdev_extralibs="-lossaudio"
        ;;
    dragonfly)
        disable symver
        ;;
    freebsd)
        ;;
    bsd/os)
        add_extralibs -lpoll -lgnugetopt
        strip="strip -d"
        ;;
    darwin)
        gas="gas-preprocessor.pl $cc"
        enabled ppc && add_asflags -force_cpusubtype_ALL
        SHFLAGS='-dynamiclib -Wl,-single_module -Wl,-install_name,$(SHLIBDIR)/$(SLIBNAME_WITH_MAJOR),-current_version,$(LIBVERSION),-compatibility_version,$(LIBMAJOR)'
        enabled x86_32 && append SHFLAGS -Wl,-read_only_relocs,suppress
        strip="${strip} -x"
        add_ldflags -Wl,-dynamic,-search_paths_first
        SLIBSUF=".dylib"
        SLIBNAME_WITH_VERSION='$(SLIBPREF)$(FULLNAME).$(LIBVERSION)$(SLIBSUF)'
        SLIBNAME_WITH_MAJOR='$(SLIBPREF)$(FULLNAME).$(LIBMAJOR)$(SLIBSUF)'
        objformat="macho"
        enabled x86_64 && objformat="macho64"
        enabled_any pic shared ||
            { check_cflags -mdynamic-no-pic && add_asflags -mdynamic-no-pic; }
        ;;
    mingw32*)
        if test $target_os = "mingw32ce"; then
            disable network
        else
            target_os=mingw32
        fi
        LIBTARGET=i386
        if enabled x86_64; then
            LIBTARGET="i386:x86-64"
        elif enabled arm; then
            LIBTARGET=arm-wince
        fi
        check_ldflags -Wl,--nxcompat
        check_ldflags -Wl,--dynamicbase
        shlibdir_default="$bindir_default"
        SLIBPREF=""
        SLIBSUF=".dll"
        SLIBNAME_WITH_VERSION='$(SLIBPREF)$(FULLNAME)-$(LIBVERSION)$(SLIBSUF)'
        SLIBNAME_WITH_MAJOR='$(SLIBPREF)$(FULLNAME)-$(LIBMAJOR)$(SLIBSUF)'
        dlltool="${cross_prefix}dlltool"
        if check_cmd lib.exe -list; then
            SLIB_EXTRA_CMD=-'sed -e "s/ @[^ ]*//" $$(@:$(SLIBSUF)=.orig.def) > $$(@:$(SLIBSUF)=.def); lib.exe /machine:$(LIBTARGET) /def:$$(@:$(SLIBSUF)=.def) /out:$(SUBDIR)$(SLIBNAME:$(SLIBSUF)=.lib)'
            if enabled x86_64; then
                LIBTARGET=x64
            fi
        elif check_cmd $dlltool --version; then
            SLIB_EXTRA_CMD=-'sed -e "s/ @[^ ]*//" $$(@:$(SLIBSUF)=.orig.def) > $$(@:$(SLIBSUF)=.def); $(DLLTOOL) -m $(LIBTARGET) -d $$(@:$(SLIBSUF)=.def) -l $(SUBDIR)$(SLIBNAME:$(SLIBSUF)=.lib) -D $(SLIBNAME_WITH_MAJOR)'
        fi
        SLIB_INSTALL_NAME='$(SLIBNAME_WITH_MAJOR)'
        SLIB_INSTALL_LINKS=
        SLIB_INSTALL_EXTRA_SHLIB='$(SLIBNAME:$(SLIBSUF)=.lib)'
        SLIB_INSTALL_EXTRA_LIB='lib$(SLIBNAME:$(SLIBSUF)=.dll.a) $(SLIBNAME_WITH_MAJOR:$(SLIBSUF)=.def)'
        SHFLAGS='-shared -Wl,--output-def,$$(@:$(SLIBSUF)=.orig.def) -Wl,--out-implib,$(SUBDIR)lib$(SLIBNAME:$(SLIBSUF)=.dll.a) -Wl,--enable-runtime-pseudo-reloc -Wl,--enable-auto-image-base'
        objformat="win32"
        ranlib=:
        enable dos_paths
        ;;
    win32|win64)
        if enabled shared; then
            # Link to the import library instead of the normal static library
            # for shared libs.
            LD_LIB='%.lib'
            # Cannot build both shared and static libs with MSVC or icl.
            disable static
        fi
        shlibdir_default="$bindir_default"
        SLIBPREF=""
        SLIBSUF=".dll"
        SLIBNAME_WITH_VERSION='$(SLIBPREF)$(FULLNAME)-$(LIBVERSION)$(SLIBSUF)'
        SLIBNAME_WITH_MAJOR='$(SLIBPREF)$(FULLNAME)-$(LIBMAJOR)$(SLIBSUF)'
        SLIB_CREATE_DEF_CMD='makedef $(SUBDIR)lib$(NAME).ver $(OBJS) > $$(@:$(SLIBSUF)=.def)'
        SLIB_INSTALL_NAME='$(SLIBNAME_WITH_MAJOR)'
        SLIB_INSTALL_LINKS=
        SLIB_INSTALL_EXTRA_SHLIB='$(SLIBNAME:$(SLIBSUF)=.lib)'
        SLIB_INSTALL_EXTRA_LIB='$(SLIBNAME_WITH_MAJOR:$(SLIBSUF)=.def)'
        SHFLAGS='-dll -def:$$(@:$(SLIBSUF)=.def) -implib:$(SUBDIR)$(SLIBNAME:$(SLIBSUF)=.lib)'
        objformat="win32"
        ranlib=:
        enable dos_paths
        ;;
    cygwin*)
        target_os=cygwin
        shlibdir_default="$bindir_default"
        SLIBPREF="cyg"
        SLIBSUF=".dll"
        SLIBNAME_WITH_VERSION='$(SLIBPREF)$(FULLNAME)-$(LIBVERSION)$(SLIBSUF)'
        SLIBNAME_WITH_MAJOR='$(SLIBPREF)$(FULLNAME)-$(LIBMAJOR)$(SLIBSUF)'
        SLIB_INSTALL_NAME='$(SLIBNAME_WITH_MAJOR)'
        SLIB_INSTALL_LINKS=
        SLIB_INSTALL_EXTRA_LIB='lib$(FULLNAME).dll.a'
        SHFLAGS='-shared -Wl,--out-implib,$(SUBDIR)lib$(FULLNAME).dll.a'
        objformat="win32"
        enable dos_paths
        ;;
    *-dos|freedos|opendos)
        network_extralibs="-lsocket"
        objformat="coff"
        enable dos_paths
        add_cppflags -U__STRICT_ANSI__
        ;;
    linux)
        enable dv1394
        ;;
    irix*)
        target_os=irix
        ranlib="echo ignoring ranlib"
        ;;
    os/2*)
        strip="lxlite -CS"
        ln_s="cp -f"
        objformat="aout"
        add_cppflags -D_GNU_SOURCE
        add_ldflags -Zomf -Zbin-files -Zargs-wild -Zmap
        SHFLAGS='$(SUBDIR)$(NAME).def -Zdll -Zomf'
        LIBSUF="_s.a"
        SLIBPREF=""
        SLIBSUF=".dll"
        SLIBNAME_WITH_VERSION='$(SLIBPREF)$(NAME)-$(LIBVERSION)$(SLIBSUF)'
        SLIBNAME_WITH_MAJOR='$(SLIBPREF)$(shell echo $(NAME) | cut -c1-6)$(LIBMAJOR)$(SLIBSUF)'
        SLIB_CREATE_DEF_CMD='echo LIBRARY $(SLIBNAME_WITH_MAJOR) INITINSTANCE TERMINSTANCE > $(SUBDIR)$(NAME).def; \
            echo PROTMODE >> $(SUBDIR)$(NAME).def; \
            echo CODE PRELOAD MOVEABLE DISCARDABLE >> $(SUBDIR)$(NAME).def; \
            echo DATA PRELOAD MOVEABLE MULTIPLE NONSHARED >> $(SUBDIR)$(NAME).def; \
            echo EXPORTS >> $(SUBDIR)$(NAME).def; \
            emxexp -o $(OBJS) >> $(SUBDIR)$(NAME).def'
        SLIB_EXTRA_CMD='emximp -o $(SUBDIR)$(LIBPREF)$(NAME)_dll.a $(SUBDIR)$(NAME).def; \
            emximp -o $(SUBDIR)$(LIBPREF)$(NAME)_dll.lib $(SUBDIR)$(NAME).def;'
        SLIB_INSTALL_EXTRA_LIB='$(LIBPREF)$(NAME)_dll.a $(LIBPREF)$(NAME)_dll.lib'
        enable dos_paths
        enable_weak os2threads
        ;;
    gnu/kfreebsd)
        add_cppflags -D_BSD_SOURCE
        ;;
    gnu)
        ;;
    qnx)
        add_cppflags -D_QNX_SOURCE
        network_extralibs="-lsocket"
        ;;
    symbian)
        SLIBSUF=".dll"
        enable dos_paths
        add_cflags --include=$sysinclude/gcce/gcce.h -fvisibility=default
        add_cppflags -D__GCCE__ -D__SYMBIAN32__ -DSYMBIAN_OE_POSIX_SIGNALS
        add_ldflags -Wl,--target1-abs,--no-undefined \
                    -Wl,-Ttext,0x80000,-Tdata,0x1000000 -shared \
                    -Wl,--entry=_E32Startup -Wl,-u,_E32Startup
        add_extralibs -l:eexe.lib -l:usrt2_2.lib -l:dfpaeabi.dso \
                      -l:drtaeabi.dso -l:scppnwdl.dso -lsupc++ -lgcc \
                      -l:libc.dso -l:libm.dso -l:euser.dso -l:libcrt0.lib
        ;;
    osf1)
        add_cppflags -D_OSF_SOURCE -D_POSIX_PII -D_REENTRANT
        ;;
    minix)
        ;;
    plan9)
        add_cppflags -D_C99_SNPRINTF_EXTENSION  \
                     -D_REENTRANT_SOURCE        \
                     -D_RESEARCH_SOURCE         \
                     -DFD_SETSIZE=96            \
                     -DHAVE_SOCK_OPTS
        add_compat strtod.o strtod=avpriv_strtod
        network_extralibs='-lbsd'
        exeobjs=compat/plan9/main.o
        disable ffserver
        cp_f='cp'
        ;;
    none)
        ;;
    *)
        die "Unknown OS '$target_os'."
        ;;
esac

# determine libc flavour

# uclibc defines __GLIBC__, so it needs to be checked before glibc.
if check_cpp_condition features.h "defined __UCLIBC__"; then
    libc_type=uclibc
    add_cppflags -D_POSIX_C_SOURCE=200112 -D_XOPEN_SOURCE=600
elif check_cpp_condition features.h "defined __GLIBC__"; then
    libc_type=glibc
    add_cppflags -D_POSIX_C_SOURCE=200112 -D_XOPEN_SOURCE=600
# MinGW headers can be installed on Cygwin, so check for newlib first.
elif check_cpp_condition newlib.h "defined _NEWLIB_VERSION"; then
    libc_type=newlib
    add_cppflags -U__STRICT_ANSI__
elif check_header _mingw.h; then
    libc_type=mingw
    check_cpp_condition _mingw.h \
        "defined (__MINGW64_VERSION_MAJOR) || (__MINGW32_MAJOR_VERSION > 3) || \
            (__MINGW32_MAJOR_VERSION == 3 && __MINGW32_MINOR_VERSION >= 15)" ||
        die "ERROR: MinGW runtime version must be >= 3.15."
    add_cppflags -U__STRICT_ANSI__
    if check_cpp_condition _mingw.h "defined(__MINGW64_VERSION_MAJOR) && \
            __MINGW64_VERSION_MAJOR < 3"; then
        add_compat msvcrt/snprintf.o
        add_cflags "-include $source_path/compat/msvcrt/snprintf.h"
    else
        add_cppflags -D__USE_MINGW_ANSI_STDIO=1
    fi
elif check_func_headers stdlib.h _get_doserrno; then
    libc_type=msvcrt
    add_compat strtod.o strtod=avpriv_strtod
    add_compat msvcrt/snprintf.o snprintf=avpriv_snprintf   \
                                 _snprintf=avpriv_snprintf  \
                                 vsnprintf=avpriv_vsnprintf
    # The MSVC 2010 headers (Win 7.0 SDK) set _WIN32_WINNT to
    # 0x601 by default unless something else is set by the user.
    # This can easily lead to us detecting functions only present
    # in such new versions and producing binaries requiring windows 7.0.
    # Therefore explicitly set the default to XP unless the user has
    # set something else on the command line.
    check_cpp_condition stdlib.h "defined(_WIN32_WINNT)" || add_cppflags -D_WIN32_WINNT=0x0502
elif check_cpp_condition stddef.h "defined __KLIBC__"; then
    libc_type=klibc
elif check_cpp_condition sys/cdefs.h "defined __BIONIC__"; then
    libc_type=bionic
    add_compat strtod.o strtod=avpriv_strtod
fi

test -n "$libc_type" && enable $libc_type

# hacks for compiler/libc/os combinations

if enabled_all tms470 glibc; then
    CPPFLAGS="-I${source_path}/compat/tms470 ${CPPFLAGS}"
    add_cppflags -D__USER_LABEL_PREFIX__=
    add_cppflags -D__builtin_memset=memset
    add_cppflags -D__gnuc_va_list=va_list -D_VA_LIST_DEFINED
    add_cflags   -pds=48    # incompatible redefinition of macro
fi

if enabled_all ccc glibc; then
    add_ldflags -Wl,-z,now  # calls to libots crash without this
fi

esc(){
    echo "$*" | sed 's/%/%25/g;s/:/%3a/g'
}

echo "config:$arch:$subarch:$cpu:$target_os:$(esc $cc_ident):$(esc $FFMPEG_CONFIGURATION)" >config.fate

check_cpp_condition stdlib.h "defined(__PIC__) || defined(__pic__) || defined(PIC)" && enable_weak pic

set_default $PATHS_LIST
set_default nm

# we need to build at least one lib type
if ! enabled_any static shared; then
    cat <<EOF
At least one library type must be built.
Specify --enable-static to build the static libraries or --enable-shared to
build the shared libraries as well. To only build the shared libraries specify
--disable-static in addition to --enable-shared.
EOF
    exit 1;
fi

# backward compatibility layer for incompatible_libav/fork_abi
enabled incompatible_fork_abi  && enable incompatible_libav_abi
enabled incompatible_libav_abi && enable incompatible_fork_abi

die_license_disabled() {
    enabled $1 || { enabled $2 && die "$2 is $1 and --enable-$1 is not specified."; }
}

die_license_disabled_gpl() {
    enabled $1 || { enabled $2 && die "$2 is incompatible with the gpl and --enable-$1 is not specified."; }
}

die_license_disabled gpl frei0r
die_license_disabled gpl libcdio
die_license_disabled gpl libutvideo
die_license_disabled gpl libvidstab
die_license_disabled gpl libx264
die_license_disabled gpl libxavs
die_license_disabled gpl libxvid
die_license_disabled gpl libzvbi
die_license_disabled gpl x11grab

die_license_disabled nonfree libaacplus
die_license_disabled nonfree libfaac
enabled gpl && die_license_disabled_gpl nonfree libfdk_aac
enabled gpl && die_license_disabled_gpl nonfree openssl

die_license_disabled version3 libopencore_amrnb
die_license_disabled version3 libopencore_amrwb
die_license_disabled version3 libvo_aacenc
die_license_disabled version3 libvo_amrwbenc

enabled version3 && { enabled gpl && enable gplv3 || enable lgplv3; }

disabled optimizations || check_cflags -fomit-frame-pointer

enable_weak_pic() {
    disabled pic && return
    enable pic
    add_cppflags -DPIC
    case "$target_os" in
    mingw*|cygwin*)
        ;;
    *)
        add_cflags -fPIC
        ;;
    esac
    add_asflags  -fPIC
}

enabled pic && enable_weak_pic

check_cc <<EOF || die "Symbol mangling check failed."
int ff_extern;
EOF
sym=$($nm $TMPO | awk '/ff_extern/{ print substr($0, match($0, /[^ \t]*ff_extern/)) }')
extern_prefix=${sym%%ff_extern*}

check_cc <<EOF && enable_weak inline_asm
void foo(void) { __asm__ volatile ("" ::); }
EOF

_restrict=
for restrict_keyword in restrict __restrict__ __restrict; do
    check_cc <<EOF && _restrict=$restrict_keyword && break
void foo(char * $restrict_keyword p);
EOF
done

check_cc <<EOF && enable pragma_deprecated
void foo(void) { _Pragma("GCC diagnostic ignored \"-Wdeprecated-declarations\"") }
EOF

check_cc <<EOF && enable attribute_packed
struct { int x; } __attribute__((packed)) x;
EOF

check_cc <<EOF && enable attribute_may_alias
union { int x; } __attribute__((may_alias)) x;
EOF

check_cc <<EOF || die "endian test failed"
unsigned int endian = 'B' << 24 | 'I' << 16 | 'G' << 8 | 'E';
EOF
od -t x1 $TMPO | grep -q '42 *49 *47 *45' && enable bigendian

check_inline_asm inline_asm_labels '"1:\n"'

if enabled alpha; then

    check_cflags -mieee

elif enabled arm; then

    check_cpp_condition stddef.h "defined __thumb__" && check_cc <<EOF && enable_weak thumb
float func(float a, float b){ return a+b; }
EOF

    enabled thumb && check_cflags -mthumb || check_cflags -marm
    nogas=die

    if     check_cpp_condition stddef.h "defined __ARM_PCS_VFP"; then
        enable vfp_args
    elif ! check_cpp_condition stddef.h "defined __ARM_PCS || defined __SOFTFP__"; then
        case "${cross_prefix:-$cc}" in
            *hardfloat*)         enable vfp_args;   fpabi=vfp ;;
            *) check_ld "cc" <<EOF && enable vfp_args && fpabi=vfp || fpabi=soft ;;
__asm__ (".eabi_attribute 28, 1");
int main(void) { return 0; }
EOF
        esac
        warn "Compiler does not indicate floating-point ABI, guessing $fpabi."
    fi

    enabled armv5te && check_insn armv5te 'qadd r0, r0, r0'
    enabled armv6   && check_insn armv6   'sadd16 r0, r0, r0'
    enabled armv6t2 && check_insn armv6t2 'movt r0, #0'
    enabled neon    && check_insn neon    'vadd.i16 q0, q0, q0'
    enabled vfp     && check_insn vfp     'fadds s0, s0, s0'
    enabled vfpv3   && check_insn vfpv3   'vmov.f32 s0, #1.0'

    [ $target_os = linux ] ||
        map 'enabled_any ${v}_external ${v}_inline || disable $v' \
            $ARCH_EXT_LIST_ARM

    check_inline_asm asm_mod_q '"add r0, %Q0, %R0" :: "r"((long long)0)'
    check_inline_asm asm_mod_y '"vmul.i32 d0, d0, %y0" :: "x"(0)'

    [ $target_os != win32 ] && enabled_all armv6t2 shared !pic && enable_weak_pic

elif enabled mips; then

    check_inline_asm loongson '"dmult.g $1, $2, $3"'
    enabled mips32r2  && add_cflags "-mips32r2" && add_asflags "-mips32r2" &&
     check_inline_asm mips32r2  '"rotr $t0, $t1, 1"'
    enabled mipsdspr1 && add_cflags "-mdsp" && add_asflags "-mdsp" &&
     check_inline_asm mipsdspr1 '"addu.qb $t0, $t1, $t2"'
    enabled mipsdspr2 && add_cflags "-mdspr2" && add_asflags "-mdspr2" &&
     check_inline_asm mipsdspr2 '"absq_s.qb $t0, $t1"'
    enabled mipsfpu   && add_cflags "-mhard-float" && add_asflags "-mhard-float" &&
     check_inline_asm mipsfpu   '"madd.d $f0, $f2, $f4, $f6"'

elif enabled parisc; then

    if enabled gcc; then
        case $($cc -dumpversion) in
            4.[3-8].*) check_cflags -fno-optimize-sibling-calls ;;
        esac
    fi

elif enabled ppc; then

    enable local_aligned_8 local_aligned_16

    check_inline_asm dcbzl     '"dcbzl 0, %0" :: "r"(0)'
    check_inline_asm ibm_asm   '"add 0, 0, 0"'
    check_inline_asm ppc4xx    '"maclhw r10, r11, r12"'
    check_inline_asm xform_asm '"lwzx %1, %y0" :: "Z"(*(int*)0), "r"(0)'

    # AltiVec flags: The FSF version of GCC differs from the Apple version
    if enabled altivec; then
        if ! enabled_any pic ppc64; then
            nogas=warn
        fi
        check_cflags -maltivec -mabi=altivec &&
        { check_header altivec.h && inc_altivec_h="#include <altivec.h>" ; } ||
        check_cflags -faltivec

        # check if our compiler supports Motorola AltiVec C API
        check_cc <<EOF || disable altivec
$inc_altivec_h
int main(void) {
    vector signed int v1 = (vector signed int) { 0 };
    vector signed int v2 = (vector signed int) { 1 };
    v1 = vec_add(v1, v2);
    return 0;
}
EOF

        enabled altivec || warn "Altivec disabled, possibly missing --cpu flag"
    fi

elif enabled sparc; then

    enabled vis && check_inline_asm vis '"pdist %f0, %f0, %f0"'

elif enabled x86; then

    check_builtin rdtsc    intrin.h   "__rdtsc()"
    check_builtin mm_empty mmintrin.h "_mm_empty()"

    enable local_aligned_8 local_aligned_16

    # check whether EBP is available on x86
    # As 'i' is stored on the stack, this program will crash
    # if the base pointer is used to access it because the
    # base pointer is cleared in the inline assembly code.
    check_exec_crash <<EOF && enable ebp_available
volatile int i=0;
__asm__ volatile ("xorl %%ebp, %%ebp" ::: "%ebp");
return i;
EOF

    # check whether EBX is available on x86
    check_inline_asm ebx_available '""::"b"(0)' &&
        check_inline_asm ebx_available '"":::"%ebx"'

    # check whether xmm clobbers are supported
    check_inline_asm xmm_clobbers '"":::"%xmm0"'

    # check whether binutils is new enough to compile SSSE3/MMXEXT
    enabled ssse3  && check_inline_asm ssse3_inline  '"pabsw %xmm0, %xmm0"'
    enabled mmxext && check_inline_asm mmxext_inline '"pmaxub %mm0, %mm1"'

    if ! disabled_any asm mmx yasm; then
        if check_cmd $yasmexe --version; then
            enabled x86_64 && yasm_extra="-m amd64"
            yasm_debug="-g dwarf2"
        elif check_cmd nasm -v; then
            yasmexe=nasm
            yasm_debug="-g -F dwarf"
            enabled x86_64 && test "$objformat" = elf && objformat=elf64
        fi

        YASMFLAGS="-f $objformat $yasm_extra"
        enabled pic               && append YASMFLAGS "-DPIC"
        test -n "$extern_prefix"  && append YASMFLAGS "-DPREFIX"
        case "$objformat" in
            elf*) enabled debug && append YASMFLAGS $yasm_debug ;;
        esac

        check_yasm "movbe ecx, [5]" && enable yasm ||
            die "yasm/nasm not found or too old. Use --disable-yasm for a crippled build."
        check_yasm "vextractf128 xmm0, ymm0, 0"      || disable avx_external avresample
        check_yasm "vfmaddps ymm0, ymm1, ymm2, ymm3" || disable fma4_external
        check_yasm "CPU amdnop" && enable cpunop
    fi

    case "$cpu" in
        athlon*|opteron*|k8*|pentium|pentium-mmx|prescott|nocona|atom|geode)
            disable fast_clz
        ;;
    esac

fi

if enabled asm; then
    as=${gas:=$as}
    check_as <<EOF && enable gnu_as || \
        $nogas "GNU assembler not found, install gas-preprocessor"
.macro m n
\n: .int 0
.endm
m x
EOF
fi

check_ldflags -Wl,--as-needed

if check_func dlopen; then
    ldl=
elif check_func dlopen -ldl; then
    ldl=-ldl
fi

if ! disabled network; then
    check_type "sys/types.h sys/socket.h" socklen_t
    check_type netdb.h "struct addrinfo"
    check_type netinet/in.h "struct group_source_req" -D_BSD_SOURCE
    check_type netinet/in.h "struct ip_mreq_source" -D_BSD_SOURCE
    check_type netinet/in.h "struct ipv6_mreq" -D_DARWIN_C_SOURCE
    check_type netinet/in.h "struct sockaddr_in6"
    check_type poll.h "struct pollfd"
    check_type "sys/types.h sys/socket.h" "struct sockaddr_storage"
    check_struct "sys/types.h sys/socket.h" "struct sockaddr" sa_len
    check_type netinet/sctp.h "struct sctp_event_subscribe"
    check_func getaddrinfo $network_extralibs
    check_func getservbyport $network_extralibs
    # Prefer arpa/inet.h over winsock2
    if check_header arpa/inet.h ; then
        check_func closesocket
    elif check_header winsock2.h ; then
        check_func_headers winsock2.h closesocket -lws2 &&
            network_extralibs="-lws2" ||
        { check_func_headers winsock2.h closesocket -lws2_32 &&
            network_extralibs="-lws2_32"; }
        check_func_headers ws2tcpip.h getaddrinfo $network_extralibs
        check_type ws2tcpip.h socklen_t
        check_type ws2tcpip.h "struct addrinfo"
        check_type ws2tcpip.h "struct group_source_req"
        check_type ws2tcpip.h "struct ip_mreq_source"
        check_type ws2tcpip.h "struct ipv6_mreq"
        check_type winsock2.h "struct pollfd"
        check_type ws2tcpip.h "struct sockaddr_in6"
        check_type ws2tcpip.h "struct sockaddr_storage"
        check_struct winsock2.h "struct sockaddr" sa_len
    else
        disable network
    fi
fi

# Solaris has nanosleep in -lrt, OpenSolaris no longer needs that
check_func nanosleep || { check_func nanosleep -lrt && add_extralibs -lrt; }

check_func  access
check_func  clock_gettime || { check_func clock_gettime -lrt && add_extralibs -lrt; }
check_func  fcntl
check_func  fork
check_func_headers stdlib.h getenv
check_func  gethrtime
check_func  getopt
check_func  getrusage
check_struct "sys/time.h sys/resource.h" "struct rusage" ru_maxrss
check_func  gettimeofday
check_func  inet_aton $network_extralibs
check_func  isatty
check_func  localtime_r
check_func  ${malloc_prefix}memalign            && enable memalign
check_func  mkstemp
check_func  mmap
check_func  mprotect
check_func  ${malloc_prefix}posix_memalign      && enable posix_memalign
check_func_headers malloc.h _aligned_malloc     && enable aligned_malloc
check_func  setrlimit
check_struct "sys/stat.h" "struct stat" st_mtim.tv_nsec -D_BSD_SOURCE
check_func  strerror_r
check_func  sched_getaffinity
check_builtin sync_val_compare_and_swap "" "int *ptr; int oldval, newval; __sync_val_compare_and_swap(ptr, oldval, newval)"
check_builtin machine_rw_barrier mbarrier.h "__machine_rw_barrier()"
check_builtin atomic_cas_ptr atomic.h "void **ptr; void *oldval, *newval; atomic_cas_ptr(ptr, oldval, newval)"
check_builtin MemoryBarrier windows.h "MemoryBarrier()"
check_builtin sarestart signal.h "SA_RESTART"
check_func  sysconf
check_func  sysctl
check_func  usleep
check_func_headers conio.h kbhit
check_func_headers windows.h PeekNamedPipe
check_func_headers io.h setmode
check_func_headers lzo/lzo1x.h lzo1x_999_compress
check_lib2 "windows.h shellapi.h" CommandLineToArgvW -lshell32
check_lib2 "windows.h wincrypt.h" CryptGenRandom -ladvapi32
check_lib2 "windows.h psapi.h" GetProcessMemoryInfo -lpsapi
check_func_headers windows.h GetProcessAffinityMask
check_func_headers windows.h GetProcessTimes
check_func_headers windows.h GetSystemTimeAsFileTime
check_func_headers windows.h MapViewOfFile
check_func_headers windows.h SetConsoleTextAttribute
check_func_headers windows.h Sleep
check_func_headers windows.h VirtualAlloc
check_func_headers glob.h glob
check_func_headers "X11/Xlib.h X11/extensions/Xvlib.h" XvGetPortAttribute -lXv -lX11 -lXext

check_header cl/cl.h
check_header direct.h
check_header dlfcn.h
check_header dxva.h
check_header dxva2api.h -D_WIN32_WINNT=0x0600
check_header io.h
check_header libcrystalhd/libcrystalhd_if.h
check_header malloc.h
check_header poll.h
check_header sys/mman.h
check_header sys/param.h
check_header sys/resource.h
check_header sys/select.h
check_header sys/time.h
check_header sys/un.h
check_header termios.h
check_header unistd.h
check_header vdpau/vdpau.h
check_header vdpau/vdpau_x11.h
check_header VideoDecodeAcceleration/VDADecoder.h
check_header windows.h
check_header X11/extensions/XvMClib.h
check_header asm/types.h

disabled  zlib || check_lib   zlib.h      zlibVersion -lz   || disable  zlib
disabled bzlib || check_lib2 bzlib.h BZ2_bzlibVersion -lbz2 || disable bzlib

if ! disabled w32threads && ! enabled pthreads; then
    check_func_headers "windows.h process.h" _beginthreadex && enable w32threads
fi

# check for some common methods of building with pthread support
# do this before the optional library checks as some of them require pthreads
if ! disabled pthreads && ! enabled w32threads && ! enabled os2threads; then
    enable pthreads
    if check_func pthread_create; then
        :
    elif check_func pthread_create -pthread; then
        add_cflags -pthread
        add_extralibs -pthread
    elif check_func pthread_create -pthreads; then
        add_cflags -pthreads
        add_extralibs -pthreads
    elif check_func pthread_create -lpthreadGC2; then
        add_extralibs -lpthreadGC2
    elif ! check_lib pthread.h pthread_create -lpthread; then
        disable pthreads
    fi
fi

for thread in $THREADS_LIST; do
    if enabled $thread; then
        test -n "$thread_type" &&
            die "ERROR: Only one thread type must be selected." ||
            thread_type="$thread"
    fi
done

if enabled pthreads; then
  check_func pthread_cancel
fi

enabled sync_val_compare_and_swap && enable atomics_gcc
enabled_all atomic_cas_ptr machine_rw_barrier && enable atomics_suncc
enabled MemoryBarrier && enable atomics_win32

check_lib math.h sin -lm && LIBM="-lm"
disabled crystalhd || check_lib libcrystalhd/libcrystalhd_if.h DtsCrystalHDVersion -lcrystalhd || disable crystalhd

atan2f_args=2
ldexpf_args=2
powf_args=2

for func in $MATH_FUNCS; do
    eval check_mathfunc $func \${${func}_args:-1}
done

# these are off by default, so fail if requested and not available
enabled avisynth          && { { check_lib2 "windows.h" LoadLibrary; } ||
                               { check_lib2 "dlfcn.h" dlopen -ldl; } ||
                               die "ERROR: LoadLibrary/dlopen not found for avisynth"; }
enabled fontconfig        && require_pkg_config fontconfig "fontconfig/fontconfig.h" FcInit
enabled frei0r            && { check_header frei0r.h || die "ERROR: frei0r.h header not found"; }
enabled gnutls            && require_pkg_config gnutls gnutls/gnutls.h gnutls_global_init
enabled ladspa            && { check_header ladspa.h || die "ERROR: ladspa.h header not found"; }
enabled libiec61883       && require libiec61883 libiec61883/iec61883.h iec61883_cmp_connect -lraw1394 -lavc1394 -lrom1394 -liec61883
enabled libaacplus        && require "libaacplus >= 2.0.0" aacplus.h aacplusEncOpen -laacplus
enabled libass            && require_pkg_config libass ass/ass.h ass_library_init
enabled libbluray         && require libbluray libbluray/bluray.h bd_open -lbluray
enabled libcelt           && require libcelt celt/celt.h celt_decode -lcelt0 &&
                             { check_lib celt/celt.h celt_decoder_create_custom -lcelt0 ||
                               die "ERROR: libcelt must be installed and version must be >= 0.11.0."; }
enabled libcaca           && require_pkg_config caca caca.h caca_create_canvas
enabled libfaac           && require2 libfaac "stdint.h faac.h" faacEncGetVersion -lfaac
enabled libfdk_aac        && require libfdk_aac fdk-aac/aacenc_lib.h aacEncOpen -lfdk-aac
flite_libs="-lflite_cmu_time_awb -lflite_cmu_us_awb -lflite_cmu_us_kal -lflite_cmu_us_kal16 -lflite_cmu_us_rms -lflite_cmu_us_slt -lflite_usenglish -lflite_cmulex -lflite"
enabled libflite          && require2 libflite "flite/flite.h" flite_init $flite_libs
enabled libfreetype       && require_pkg_config freetype2 "ft2build.h freetype/freetype.h" FT_Init_FreeType
enabled libgme            && require  libgme gme/gme.h gme_new_emu -lgme -lstdc++
enabled libgsm            && { for gsm_hdr in "gsm.h" "gsm/gsm.h"; do
                                   check_lib "${gsm_hdr}" gsm_create -lgsm && break;
                               done || die "ERROR: libgsm not found"; }
enabled libilbc           && require libilbc ilbc.h WebRtcIlbcfix_InitDecode -lilbc
enabled libmodplug        && require libmodplug libmodplug/modplug.h ModPlug_Load -lmodplug
enabled libmp3lame        && require "libmp3lame >= 3.98.3" lame/lame.h lame_set_VBR_quality -lmp3lame
enabled libnut            && require libnut libnut.h nut_demuxer_init -lnut
enabled libopencore_amrnb && require libopencore_amrnb opencore-amrnb/interf_dec.h Decoder_Interface_init -lopencore-amrnb
enabled libopencore_amrwb && require libopencore_amrwb opencore-amrwb/dec_if.h D_IF_init -lopencore-amrwb
enabled libopencv         && require_pkg_config opencv opencv/cxcore.h cvCreateImageHeader
enabled libopenjpeg       && { check_lib openjpeg-1.5/openjpeg.h opj_version -lopenjpeg ||
                               check_lib openjpeg.h opj_version -lopenjpeg ||
                               die "ERROR: libopenjpeg not found"; }
enabled libopus           && require_pkg_config opus opus_multistream.h opus_multistream_decoder_create
enabled libpulse          && require_pkg_config libpulse-simple pulse/simple.h pa_simple_new
enabled libquvi           && require_pkg_config libquvi quvi/quvi.h quvi_init
enabled librtmp           && require_pkg_config librtmp librtmp/rtmp.h RTMP_Socket
enabled libschroedinger   && require_pkg_config schroedinger-1.0 schroedinger/schro.h schro_init
enabled libshine          && require_pkg_config shine shine/layer3.h shine_encode_buffer
enabled libsoxr           && require libsoxr soxr.h soxr_create -lsoxr
enabled libssh            && require_pkg_config libssh libssh/sftp.h sftp_init
enabled libspeex          && require libspeex speex/speex.h speex_decoder_init -lspeex
enabled libstagefright_h264 && require_cpp libstagefright_h264 "binder/ProcessState.h media/stagefright/MetaData.h
    media/stagefright/MediaBufferGroup.h media/stagefright/MediaDebug.h media/stagefright/MediaDefs.h
    media/stagefright/OMXClient.h media/stagefright/OMXCodec.h" android::OMXClient -lstagefright -lmedia -lutils -lbinder -lgnustl_static
enabled libtheora         && require libtheora theora/theoraenc.h th_info_init -ltheoraenc -ltheoradec -logg
enabled libtwolame        && require libtwolame twolame.h twolame_init -ltwolame &&
                             { check_lib twolame.h twolame_encode_buffer_float32_interleaved -ltwolame ||
                               die "ERROR: libtwolame must be installed and version must be >= 0.3.10"; }
enabled libutvideo        && require_cpp utvideo "stdint.h stdlib.h utvideo/utvideo.h utvideo/Codec.h" 'CCodec*' -lutvideo -lstdc++
enabled libv4l2           && require_pkg_config libv4l2 libv4l2.h v4l2_ioctl
enabled libvidstab        && require_pkg_config vidstab vid.stab/libvidstab.h vsMotionDetectInit
enabled libvo_aacenc      && require libvo_aacenc vo-aacenc/voAAC.h voGetAACEncAPI -lvo-aacenc
enabled libvo_amrwbenc    && require libvo_amrwbenc vo-amrwbenc/enc_if.h E_IF_init -lvo-amrwbenc
enabled libvorbis         && require libvorbis vorbis/vorbisenc.h vorbis_info_init -lvorbisenc -lvorbis -logg
enabled libvpx            && {
    enabled libvpx_vp8_decoder && { check_lib2 "vpx/vpx_decoder.h vpx/vp8dx.h" vpx_codec_dec_init_ver -lvpx ||
                                    die "ERROR: libvpx decoder version must be >=0.9.1"; }
    enabled libvpx_vp8_encoder && { check_lib2 "vpx/vpx_encoder.h vpx/vp8cx.h" "vpx_codec_enc_init_ver VP8E_SET_MAX_INTRA_BITRATE_PCT" -lvpx ||
                                    die "ERROR: libvpx encoder version must be >=0.9.7"; }
    enabled libvpx_vp9_decoder && { check_lib2 "vpx/vpx_decoder.h vpx/vp8dx.h" "vpx_codec_vp9_dx" -lvpx || disable libvpx_vp9_decoder; }
    enabled libvpx_vp9_encoder && { check_lib2 "vpx/vpx_encoder.h vpx/vp8cx.h" "vpx_codec_vp9_cx" -lvpx || disable libvpx_vp9_encoder; } }
enabled libwavpack        && require libwavpack wavpack/wavpack.h WavpackOpenFileOutput  -lwavpack
enabled libx264           && require libx264 x264.h x264_encoder_encode -lx264 &&
                             { check_cpp_condition x264.h "X264_BUILD >= 118" ||
                               die "ERROR: libx264 must be installed and version must be >= 0.118."; }
enabled libxavs           && require libxavs xavs.h xavs_encoder_encode -lxavs
enabled libxvid           && require libxvid xvid.h xvid_global -lxvidcore
enabled libzmq            && require_pkg_config libzmq zmq.h zmq_ctx_new
enabled libzvbi           && require libzvbi libzvbi.h vbi_decoder_new -lzvbi
enabled openal            && { { for al_libs in "${OPENAL_LIBS}" "-lopenal" "-lOpenAL32"; do
                               check_lib 'AL/al.h' alGetError "${al_libs}" && break; done } ||
                               die "ERROR: openal not found"; } &&
                             { check_cpp_condition "AL/al.h" "defined(AL_VERSION_1_1)" ||
                               die "ERROR: openal must be installed and version must be 1.1 or compatible"; }
enabled opencl            && { check_lib2 OpenCL/cl.h clEnqueueNDRangeKernel -Wl,-framework,OpenCL ||
                               check_lib2 CL/cl.h clEnqueueNDRangeKernel -lOpenCL ||
                               die "ERROR: opencl not found"; } &&
                             { ! enabled_any w32threads os2threads ||
                               die "opencl currently needs --enable-pthreads or --disable-w32threads"; } &&
                             { check_cpp_condition "OpenCL/cl.h" "defined(CL_VERSION_1_2)" ||
                               check_cpp_condition "CL/cl.h" "defined(CL_VERSION_1_2)" ||
                               die "ERROR: opencl must be installed and version must be 1.2 or compatible"; }
enabled openssl           && { check_lib openssl/ssl.h SSL_library_init -lssl -lcrypto ||
                               check_lib openssl/ssl.h SSL_library_init -lssl32 -leay32 ||
                               check_lib openssl/ssl.h SSL_library_init -lssl -lcrypto -lws2_32 -lgdi32 ||
                               die "ERROR: openssl not found"; }

if enabled gnutls; then
    { check_lib nettle/bignum.h nettle_mpz_get_str_256 -lnettle -lhogweed -lgmp && enable nettle; } ||
    { check_lib gcrypt.h gcry_mpi_new -lgcrypt && enable gcrypt; }
fi

# libdc1394 check
if enabled libdc1394; then
    { check_lib dc1394/dc1394.h dc1394_new -ldc1394 -lraw1394 &&
        enable libdc1394_2; } ||
    { check_lib libdc1394/dc1394_control.h dc1394_create_handle -ldc1394_control -lraw1394 &&
        enable libdc1394_1; } ||
    die "ERROR: No version of libdc1394 found "
fi

SDL_CONFIG="${cross_prefix}sdl-config"
if check_pkg_config sdl SDL_events.h SDL_PollEvent; then
    check_cpp_condition SDL.h "(SDL_MAJOR_VERSION<<16 | SDL_MINOR_VERSION<<8 | SDL_PATCHLEVEL) >= 0x010201" $sdl_cflags &&
    check_cpp_condition SDL.h "(SDL_MAJOR_VERSION<<16 | SDL_MINOR_VERSION<<8 | SDL_PATCHLEVEL) < 0x010300" $sdl_cflags &&
    enable sdl
else
  if "${SDL_CONFIG}" --version > /dev/null 2>&1; then
    sdl_cflags=$("${SDL_CONFIG}" --cflags)
    sdl_libs=$("${SDL_CONFIG}" --libs)
    check_func_headers SDL_version.h SDL_Linked_Version $sdl_cflags $sdl_libs &&
    check_cpp_condition SDL.h "(SDL_MAJOR_VERSION<<16 | SDL_MINOR_VERSION<<8 | SDL_PATCHLEVEL) >= 0x010201" $sdl_cflags &&
    check_cpp_condition SDL.h "(SDL_MAJOR_VERSION<<16 | SDL_MINOR_VERSION<<8 | SDL_PATCHLEVEL) < 0x010300" $sdl_cflags &&
    enable sdl
  fi
fi
enabled sdl && add_cflags $sdl_cflags && add_extralibs $sdl_libs

texi2html --help 2> /dev/null | grep -q 'init-file' && enable texi2html || disable texi2html
makeinfo --version > /dev/null 2>&1 && enable makeinfo  || disable makeinfo
perl --version > /dev/null 2>&1 && enable perl || disable perl
pod2man --help > /dev/null 2>&1 && enable pod2man || disable pod2man
rsync --help 2> /dev/null | grep -q 'contimeout' && enable rsync_contimeout || disable rsync_contimeout

check_header linux/fb.h
check_header linux/videodev.h
check_header linux/videodev2.h
check_code cc linux/videodev2.h "struct v4l2_frmsizeenum vfse; vfse.discrete.width = 0;" && enable_safe struct_v4l2_frmivalenum_discrete

check_header sys/videoio.h

check_func_headers "windows.h vfw.h" capCreateCaptureWindow "$vfwcap_indev_extralibs"
# check that WM_CAP_DRIVER_CONNECT is defined to the proper value
# w32api 3.12 had it defined wrong
check_cpp_condition vfw.h "WM_CAP_DRIVER_CONNECT > WM_USER" && enable vfwcap_defines

check_type "dshow.h" IBaseFilter

# check for ioctl_meteor.h, ioctl_bt848.h and alternatives
{ check_header dev/bktr/ioctl_meteor.h &&
  check_header dev/bktr/ioctl_bt848.h; } ||
{ check_header machine/ioctl_meteor.h &&
  check_header machine/ioctl_bt848.h; } ||
{ check_header dev/video/meteor/ioctl_meteor.h &&
  check_header dev/video/bktr/ioctl_bt848.h; } ||
check_header dev/ic/bt8xx.h

check_header sndio.h
if check_struct sys/soundcard.h audio_buf_info bytes; then
    enable_safe sys/soundcard.h
else
    check_cc -D__BSD_VISIBLE -D__XSI_VISIBLE <<EOF && add_cppflags -D__BSD_VISIBLE -D__XSI_VISIBLE && enable_safe sys/soundcard.h
    #include <sys/soundcard.h>
    audio_buf_info abc;
EOF
fi
check_header soundcard.h

enabled_any alsa_indev alsa_outdev &&
    check_lib2 alsa/asoundlib.h snd_pcm_htimestamp -lasound

enabled jack_indev && check_lib2 jack/jack.h jack_client_open -ljack && check_func sem_timedwait &&
    check_func jack_port_get_latency_range -ljack

enabled_any sndio_indev sndio_outdev && check_lib2 sndio.h sio_open -lsndio

if enabled libcdio; then
    check_lib2 "cdio/cdda.h cdio/paranoia.h" cdio_cddap_open -lcdio_paranoia -lcdio_cdda -lcdio ||
    check_lib2 "cdio/paranoia/cdda.h cdio/paranoia/paranoia.h" cdio_cddap_open -lcdio_paranoia -lcdio_cdda -lcdio ||
    die "ERROR: libcdio-paranoia not found"
fi

enabled x11grab                                           &&
require X11 X11/Xlib.h XOpenDisplay -lX11                 &&
require Xext X11/extensions/XShm.h XShmCreateImage -lXext &&
require Xfixes X11/extensions/Xfixes.h XFixesGetCursorImage -lXfixes

enabled vaapi &&
    check_lib va/va.h vaInitialize -lva ||
    disable vaapi

enabled vdpau &&
    check_cpp_condition vdpau/vdpau.h "defined VDP_DECODER_PROFILE_MPEG4_PART2_ASP" ||
    disable vdpau

# Funny iconv installations are not unusual, so check it after all flags have been set
disabled iconv || check_func_headers iconv.h iconv || check_lib2 iconv.h iconv -liconv || disable iconv

enabled debug && add_cflags -g"$debuglevel" && add_asflags -g"$debuglevel"

# add some useful compiler flags if supported
check_cflags -Wdeclaration-after-statement
check_cflags -Wall
check_cflags -Wno-parentheses
check_cflags -Wno-switch
check_cflags -Wno-format-zero-length
check_cflags -Wdisabled-optimization
check_cflags -Wpointer-arith
check_cflags -Wredundant-decls
check_cflags -Wno-pointer-sign
check_cflags -Wwrite-strings
check_cflags -Wtype-limits
check_cflags -Wundef
check_cflags -Wmissing-prototypes
check_cflags -Wno-pointer-to-int-cast
check_cflags -Wstrict-prototypes
enabled extra_warnings && check_cflags -Winline

# add some linker flags
check_ldflags -Wl,--warn-common
check_ldflags -Wl,-rpath-link=libpostproc:libswresample:libswscale:libavfilter:libavdevice:libavformat:libavcodec:libavutil:libavresample
test_ldflags -Wl,-Bsymbolic && append SHFLAGS -Wl,-Bsymbolic

enabled xmm_clobber_test &&
    check_ldflags -Wl,--wrap,avcodec_open2              \
                  -Wl,--wrap,avcodec_decode_audio4      \
                  -Wl,--wrap,avcodec_decode_video2      \
                  -Wl,--wrap,avcodec_decode_subtitle2   \
                  -Wl,--wrap,avcodec_encode_audio2      \
                  -Wl,--wrap,avcodec_encode_video       \
                  -Wl,--wrap,avcodec_encode_video2      \
                  -Wl,--wrap,avcodec_encode_subtitle    \
                  -Wl,--wrap,sws_scale ||
    disable xmm_clobber_test

echo "X{};" > $TMPV
if test_ldflags -Wl,--version-script,$TMPV; then
    append SHFLAGS '-Wl,--version-script,\$(SUBDIR)lib\$(NAME).ver'
    check_cc <<EOF && enable symver_asm_label
void ff_foo(void) __asm__ ("av_foo@VERSION");
void ff_foo(void) { ${inline_asm+__asm__($quotes);} }
EOF
    check_cc <<EOF && enable symver_gnu_asm
__asm__(".symver ff_foo,av_foo@VERSION");
void ff_foo(void) {}
EOF
fi

if [ -z "$optflags" ]; then
    if enabled small; then
        optflags=$cflags_size
    elif enabled optimizations; then
        optflags=$cflags_speed
    else
        optflags=$cflags_noopt
    fi
fi

check_optflags(){
    check_cflags "$@"
    enabled lto && check_ldflags "$@"
}


if enabled lto; then
    test "$cc_type" != "$ld_type" && die "LTO requires same compiler and linker"
    check_cflags  -flto
    check_ldflags -flto $cpuflags
fi

check_optflags $optflags
check_optflags -fno-math-errno
check_optflags -fno-signed-zeros

enabled ftrapv && check_cflags -ftrapv

check_cc -mno-red-zone <<EOF && noredzone_flags="-mno-red-zone"
int x;
EOF


if enabled icc; then
    # Just warnings, no remarks
    check_cflags -w1
    # -wd: Disable following warnings
    # 144, 167, 556: -Wno-pointer-sign
    # 188: enumerated type mixed with another type
    # 1292: attribute "foo" ignored
    # 1419: external declaration in primary source file
    # 10006: ignoring unknown option -fno-signed-zeros
    # 10148: ignoring unknown option -Wno-parentheses
    # 10156: ignoring option '-W'; no argument required
    check_cflags -wd144,167,188,556,1292,1419,10006,10148,10156
    # 11030: Warning unknown option --as-needed
    # 10156: ignoring option '-export'; no argument required
    check_ldflags -wd10156,11030
    # icc 11.0 and 11.1 work with ebp_available, but don't pass the test
    enable ebp_available
    if enabled x86_32; then
        icc_version=$($cc -dumpversion)
        test ${icc_version%%.*} -ge 11 &&
            check_cflags -falign-stack=maintain-16-byte ||
            disable aligned_stack
    fi
elif enabled ccc; then
    # disable some annoying warnings
    add_cflags -msg_disable bitnotint
    add_cflags -msg_disable mixfuncvoid
    add_cflags -msg_disable nonstandcast
    add_cflags -msg_disable unsupieee
elif enabled gcc; then
    check_optflags -fno-tree-vectorize
    check_cflags -Werror=implicit-function-declaration
    check_cflags -Werror=missing-prototypes
    check_cflags -Werror=return-type
    check_cflags -Werror=vla
    enabled extra_warnings || check_cflags -Wno-maybe-uninitialized
elif enabled llvm_gcc; then
    check_cflags -mllvm -stack-alignment=16
elif enabled clang; then
    check_cflags -mllvm -stack-alignment=16
    check_cflags -Qunused-arguments
    check_cflags -Werror=implicit-function-declaration
    check_cflags -Werror=missing-prototypes
    check_cflags -Werror=return-type
elif enabled cparser; then
    add_cflags -Wno-missing-variable-declarations
    add_cflags -Wno-empty-statement
elif enabled armcc; then
    # 2523: use of inline assembler is deprecated
    add_cflags -W${armcc_opt},--diag_suppress=2523
    add_cflags -W${armcc_opt},--diag_suppress=1207
    add_cflags -W${armcc_opt},--diag_suppress=1293 # assignment in condition
    add_cflags -W${armcc_opt},--diag_suppress=3343 # hardfp compat
    add_cflags -W${armcc_opt},--diag_suppress=167  # pointer sign
    add_cflags -W${armcc_opt},--diag_suppress=513  # pointer sign
elif enabled tms470; then
    add_cflags -pds=824 -pds=837
elif enabled pathscale; then
    add_cflags -fstrict-overflow -OPT:wrap_around_unsafe_opt=OFF
elif enabled_any msvc icl; then
    enabled x86_32 && disable aligned_stack
    enabled_all x86_32 debug && add_cflags -Oy-
    enabled debug && add_ldflags -debug
    enable pragma_deprecated
    if enabled icl; then
        # -Qansi-alias is basically -fstrict-aliasing, but does not work
        # (correctly) on icl 13.x.
        check_cpp_condition "windows.h" "__ICL < 1300 || __ICL >= 1400" &&
            add_cflags -Qansi-alias
        # icl will pass the inline asm tests but inline asm is currently
        # not supported (build will fail)
        disabled inline_asm || warn "inline asm disabled due to issues with it in ICL"
        disable inline_asm
    fi
fi

case $target_os in
    osf1)
        enabled ccc && add_ldflags '-Wl,-expect_unresolved,*'
    ;;
    plan9)
        add_cppflags -Dmain=plan9_main
    ;;
esac

enable frame_thread_encoder
enabled_any $THREADS_LIST      && enable threads
enabled_any $ATOMICS_LIST      && enable atomics_native

enabled threads && ! enabled pthreads && ! enabled atomics_native && die "non pthread threading without atomics not supported, try adding --enable-pthreads or --cpu=i486 or higher if you are on x86"

enabled asm || { arch=c; disable $ARCH_LIST $ARCH_EXT_LIST; }

check_deps $CONFIG_LIST       \
           $CONFIG_EXTRA      \
           $HAVE_LIST         \
           $ALL_COMPONENTS    \


if test $target_os = "haiku"; then
    disable memalign
    disable posix_memalign
fi

! enabled_any memalign posix_memalign aligned_malloc &&
    enabled_any $need_memalign && enable memalign_hack

# add_dep lib dep
# -> enable ${lib}_deps_${dep}
# -> add $dep to ${lib}_deps only once
add_dep() {
    lib=$1
    dep=$2
    enabled "${lib}_deps_${dep}" && return 0
    enable  "${lib}_deps_${dep}"
    prepend "${lib}_deps" $dep
}

# merge deps lib components
# merge all ${component}_deps into ${lib}_deps and ${lib}_deps_*
merge_deps() {
    lib=$1
    shift
    for comp in $*; do
        enabled $comp || continue
        eval "dep=\"\$${comp}_deps\""
        for d in $dep; do
            add_dep $lib $d
        done
    done
}

merge_deps libavfilter $FILTER_LIST

echo "install prefix            $prefix"
echo "source path               $source_path"
echo "C compiler                $cc"
echo "ARCH                      $arch ($cpu)"
if test "$build_suffix" != ""; then
    echo "build suffix              $build_suffix"
fi
if test "$progs_suffix" != ""; then
    echo "progs suffix              $progs_suffix"
fi
if test "$extra_version" != ""; then
    echo "version string suffix     $extra_version"
fi
echo "big-endian                ${bigendian-no}"
echo "runtime cpu detection     ${runtime_cpudetect-no}"
if enabled x86; then
    echo "${yasmexe}                      ${yasm-no}"
    echo "MMX enabled               ${mmx-no}"
    echo "MMXEXT enabled            ${mmxext-no}"
    echo "3DNow! enabled            ${amd3dnow-no}"
    echo "3DNow! extended enabled   ${amd3dnowext-no}"
    echo "SSE enabled               ${sse-no}"
    echo "SSSE3 enabled             ${ssse3-no}"
    echo "AVX enabled               ${avx-no}"
    echo "FMA4 enabled              ${fma4-no}"
    echo "i686 features enabled     ${i686-no}"
    echo "CMOV is fast              ${fast_cmov-no}"
    echo "EBX available             ${ebx_available-no}"
    echo "EBP available             ${ebp_available-no}"
fi
if enabled arm; then
    echo "ARMv5TE enabled           ${armv5te-no}"
    echo "ARMv6 enabled             ${armv6-no}"
    echo "ARMv6T2 enabled           ${armv6t2-no}"
    echo "VFP enabled               ${vfp-no}"
    echo "NEON enabled              ${neon-no}"
    echo "THUMB enabled             ${thumb-no}"
fi
if enabled mips; then
    echo "MIPS FPU enabled          ${mipsfpu-no}"
    echo "MIPS32R2 enabled          ${mips32r2-no}"
    echo "MIPS DSP R1 enabled       ${mipsdspr1-no}"
    echo "MIPS DSP R2 enabled       ${mipsdspr2-no}"
fi
if enabled ppc; then
    echo "AltiVec enabled           ${altivec-no}"
    echo "PPC 4xx optimizations     ${ppc4xx-no}"
    echo "dcbzl available           ${dcbzl-no}"
fi
if enabled sparc; then
    echo "VIS enabled               ${vis-no}"
fi
echo "debug symbols             ${debug-no}"
echo "strip symbols             ${stripping-no}"
echo "optimize for size         ${small-no}"
echo "optimizations             ${optimizations-no}"
echo "static                    ${static-no}"
echo "shared                    ${shared-no}"
echo "postprocessing support    ${postproc-no}"
echo "new filter support        ${avfilter-no}"
echo "network support           ${network-no}"
echo "threading support         ${thread_type-no}"
echo "safe bitstream reader     ${safe_bitstream_reader-no}"
echo "SDL support               ${sdl-no}"
echo "opencl enabled            ${opencl-no}"
echo "libzvbi enabled           ${libzvbi-no}"
echo "texi2html enabled         ${texi2html-no}"
echo "perl enabled              ${perl-no}"
echo "pod2man enabled           ${pod2man-no}"
echo "makeinfo enabled          ${makeinfo-no}"
test -n "$random_seed" &&
    echo "random seed               ${random_seed}"
echo

echo "External libraries:"
print_enabled '' $EXTERNAL_LIBRARY_LIST | print_3_columns
echo

for type in decoder encoder hwaccel parser demuxer muxer protocol filter bsf indev outdev; do
    echo "Enabled ${type}s:"
    eval list=\$$(toupper $type)_LIST
    print_enabled '_*' $list | print_3_columns
    echo
done

license="LGPL version 2.1 or later"
if enabled nonfree; then
    license="nonfree and unredistributable"
elif enabled gplv3; then
    license="GPL version 3 or later"
elif enabled lgplv3; then
    license="LGPL version 3 or later"
elif enabled gpl; then
    license="GPL version 2 or later"
fi

echo "License: $license"

echo "Creating config.mak, config.h, and doc/config.texi..."

test -e Makefile || $ln_s "$source_path/Makefile" .

enabled stripping || strip="echo skipping strip"

config_files="$TMPH config.mak doc/config.texi"

cat > config.mak <<EOF
# Automatically generated by configure - do not modify!
ifndef FFMPEG_CONFIG_MAK
FFMPEG_CONFIG_MAK=1
FFMPEG_CONFIGURATION=$FFMPEG_CONFIGURATION
prefix=$prefix
LIBDIR=\$(DESTDIR)$libdir
SHLIBDIR=\$(DESTDIR)$shlibdir
INCDIR=\$(DESTDIR)$incdir
BINDIR=\$(DESTDIR)$bindir
DATADIR=\$(DESTDIR)$datadir
DOCDIR=\$(DESTDIR)$docdir
MANDIR=\$(DESTDIR)$mandir
SRC_PATH=$source_path
ifndef MAIN_MAKEFILE
SRC_PATH:=\$(SRC_PATH:.%=..%)
endif
CC_IDENT=$cc_ident
ARCH=$arch
CC=$cc
CXX=$cxx
AS=$as
LD=$ld
DEPCC=$dep_cc
DEPCCFLAGS=$DEPCCFLAGS \$(CPPFLAGS)
DEPAS=$as
DEPASFLAGS=$DEPASFLAGS \$(CPPFLAGS)
YASM=$yasmexe
DEPYASM=$yasmexe
AR=$ar
ARFLAGS=$arflags
AR_O=$ar_o
RANLIB=$ranlib
STRIP=$strip
CP=cp -p
LN_S=$ln_s
CPPFLAGS=$CPPFLAGS
CFLAGS=$CFLAGS
CXXFLAGS=$CXXFLAGS
ASFLAGS=$ASFLAGS
AS_C=$AS_C
AS_O=$AS_O
CC_C=$CC_C
CC_E=$CC_E
CC_O=$CC_O
CXX_C=$CXX_C
CXX_O=$CXX_O
LD_O=$LD_O
LD_LIB=$LD_LIB
LD_PATH=$LD_PATH
DLLTOOL=$dlltool
LDFLAGS=$LDFLAGS
SHFLAGS=$(echo $($ldflags_filter $SHFLAGS))
YASMFLAGS=$YASMFLAGS
BUILDSUF=$build_suffix
PROGSSUF=$progs_suffix
FULLNAME=$FULLNAME
LIBPREF=$LIBPREF
LIBSUF=$LIBSUF
LIBNAME=$LIBNAME
SLIBPREF=$SLIBPREF
SLIBSUF=$SLIBSUF
EXESUF=$EXESUF
EXTRA_VERSION=$extra_version
CCDEP=$CCDEP
CXXDEP=$CXXDEP
CCDEP_FLAGS=$CCDEP_FLAGS
ASDEP=$ASDEP
ASDEP_FLAGS=$ASDEP_FLAGS
CC_DEPFLAGS=$CC_DEPFLAGS
AS_DEPFLAGS=$AS_DEPFLAGS
HOSTCC=$host_cc
HOSTLD=$host_ld
HOSTCFLAGS=$host_cflags
HOSTCPPFLAGS=$host_cppflags
HOSTEXESUF=$HOSTEXESUF
HOSTLDFLAGS=$host_ldflags
HOSTLIBS=$host_libs
DEPHOSTCC=$host_cc
DEPHOSTCCFLAGS=$DEPHOSTCCFLAGS \$(HOSTCCFLAGS)
HOSTCCDEP=$HOSTCCDEP
HOSTCCDEP_FLAGS=$HOSTCCDEP_FLAGS
HOSTCC_DEPFLAGS=$HOSTCC_DEPFLAGS
HOSTCC_C=$HOSTCC_C
HOSTCC_O=$HOSTCC_O
HOSTLD_O=$HOSTLD_O
TARGET_EXEC=$target_exec $target_exec_args
TARGET_PATH=$target_path
TARGET_SAMPLES=${target_samples:-\$(SAMPLES)}
LIBS-ffplay=$sdl_libs
CFLAGS-ffplay=$sdl_cflags
ZLIB=$($ldflags_filter -lz)
LIB_INSTALL_EXTRA_CMD=$LIB_INSTALL_EXTRA_CMD
EXTRALIBS=$extralibs
COMPAT_OBJS=$compat_objs
EXEOBJS=$exeobjs
INSTALL=$install
LIBTARGET=${LIBTARGET}
SLIBNAME=${SLIBNAME}
SLIBNAME_WITH_VERSION=${SLIBNAME_WITH_VERSION}
SLIBNAME_WITH_MAJOR=${SLIBNAME_WITH_MAJOR}
SLIB_CREATE_DEF_CMD=${SLIB_CREATE_DEF_CMD}
SLIB_EXTRA_CMD=${SLIB_EXTRA_CMD}
SLIB_INSTALL_NAME=${SLIB_INSTALL_NAME}
SLIB_INSTALL_LINKS=${SLIB_INSTALL_LINKS}
SLIB_INSTALL_EXTRA_LIB=${SLIB_INSTALL_EXTRA_LIB}
SLIB_INSTALL_EXTRA_SHLIB=${SLIB_INSTALL_EXTRA_SHLIB}
SAMPLES:=${samples:-\$(FATE_SAMPLES)}
NOREDZONE_FLAGS=$noredzone_flags
EOF

get_version(){
    lcname=lib${1}
    name=$(toupper $lcname)
    file=$source_path/$lcname/version.h
    eval $(awk "/#define ${name}_VERSION_M/ { print \$2 \"=\" \$3 }" "$file")
    eval ${name}_VERSION=\$${name}_VERSION_MAJOR.\$${name}_VERSION_MINOR.\$${name}_VERSION_MICRO
    eval echo "${lcname}_VERSION=\$${name}_VERSION" >> config.mak
    eval echo "${lcname}_VERSION_MAJOR=\$${name}_VERSION_MAJOR" >> config.mak
    eval echo "${lcname}_VERSION_MINOR=\$${name}_VERSION_MINOR" >> config.mak
}

map 'get_version $v' $LIBRARY_LIST

cat > $TMPH <<EOF
/* Automatically generated by configure - do not modify! */
#ifndef FFMPEG_CONFIG_H
#define FFMPEG_CONFIG_H
#define FFMPEG_CONFIGURATION "$(c_escape $FFMPEG_CONFIGURATION)"
#define FFMPEG_LICENSE "$(c_escape $license)"
#define FFMPEG_DATADIR "$(eval c_escape $datadir)"
#define AVCONV_DATADIR "$(eval c_escape $datadir)"
#define CC_IDENT "$(c_escape ${cc_ident:-Unknown compiler})"
#define av_restrict $_restrict
#define EXTERN_PREFIX "${extern_prefix}"
#define EXTERN_ASM ${extern_prefix}
#define SLIBSUF "$SLIBSUF"
#define HAVE_MMX2 HAVE_MMXEXT
EOF

test -n "$assert_level" &&
    echo "#define ASSERT_LEVEL $assert_level" >>$TMPH

test -n "$malloc_prefix" &&
    echo "#define MALLOC_PREFIX $malloc_prefix" >>$TMPH

if enabled yasm; then
    append config_files $TMPASM
    printf '' >$TMPASM
fi

enabled getenv || echo "#define getenv(x) NULL" >> $TMPH


mkdir -p doc
echo "@c auto-generated by configure" > doc/config.texi

print_config ARCH_   "$config_files" $ARCH_LIST
print_config HAVE_   "$config_files" $HAVE_LIST
print_config CONFIG_ "$config_files" $CONFIG_LIST       \
                                     $CONFIG_EXTRA      \
                                     $ALL_COMPONENTS    \

echo "#endif /* FFMPEG_CONFIG_H */" >> $TMPH
echo "endif # FFMPEG_CONFIG_MAK" >> config.mak

# Do not overwrite an unchanged config.h to avoid superfluous rebuilds.
cp_if_changed $TMPH config.h
touch .config

enabled yasm && cp_if_changed $TMPASM config.asm

cat > $TMPH <<EOF
/* Generated by ffconf */
#ifndef AVUTIL_AVCONFIG_H
#define AVUTIL_AVCONFIG_H
EOF

print_config AV_HAVE_ $TMPH $HAVE_LIST_PUB

echo "#endif /* AVUTIL_AVCONFIG_H */" >> $TMPH

cp_if_changed $TMPH libavutil/avconfig.h

if test -n "$WARNINGS"; then
    printf "\n$WARNINGS"
    enabled fatal_warnings && exit 1
fi

# build pkg-config files

pkgconfig_generate(){
    name=$1
    shortname=${name#lib}${build_suffix}
    comment=$2
    version=$3
    libs=$4
    requires=$5
    enabled ${name#lib} || return 0
    mkdir -p $name
    cat <<EOF > $name/$name${build_suffix}.pc
prefix=$prefix
exec_prefix=\${prefix}
libdir=$libdir
includedir=$incdir

Name: $name
Description: $comment
Version: $version
Requires: $(enabled shared || echo $requires)
Requires.private: $(enabled shared && echo $requires)
Conflicts:
Libs: -L\${libdir} -l${shortname} $(enabled shared || echo $libs)
Libs.private: $(enabled shared && echo $libs)
Cflags: -I\${includedir}
EOF

mkdir -p doc/examples/pc-uninstalled
includedir=${source_path}
[ "$includedir" = . ] && includedir="\${pcfiledir}/../../.."
    cat <<EOF > doc/examples/pc-uninstalled/$name.pc
prefix=
exec_prefix=
libdir=\${pcfiledir}/../../../$name
includedir=${includedir}

Name: $name
Description: $comment
Version: $version
Requires: $requires
Conflicts:
Libs: -L\${libdir} -Wl,-rpath,\${libdir} -l${shortname} $(enabled shared || echo $libs)
Cflags: -I\${includedir}
EOF
}

lavfi_libs="libavutil${build_suffix} = $LIBAVUTIL_VERSION"
enabled libavfilter_deps_avcodec    && prepend lavfi_libs "libavcodec${build_suffix} = $LIBAVCODEC_VERSION,"
enabled libavfilter_deps_avformat   && prepend lavfi_libs "libavformat${build_suffix} = $LIBAVFORMAT_VERSION,"
enabled libavfilter_deps_avresample && prepend lavfi_libs "libavresample${build_suffix} = $LIBAVRESAMPLE_VERSION,"
enabled libavfilter_deps_swscale    && prepend lavfi_libs "libswscale${build_suffix} = $LIBSWSCALE_VERSION,"
enabled libavfilter_deps_swresample && prepend lavfi_libs "libswresample${build_suffix} = $LIBSWRESAMPLE_VERSION,"
enabled libavfilter_deps_postproc   && prepend lavfi_libs "libpostproc${build_suffix} = $LIBPOSTPROC_VERSION,"
lavfi_libs=${lavfi_libs%, }

lavd_libs="libavformat${build_suffix} = $LIBAVFORMAT_VERSION"
enabled lavfi_indev && prepend lavd_libs "libavfilter${build_suffix} = $LIBAVFILTER_VERSION,"

pkgconfig_generate libavutil     "FFmpeg utility library"               "$LIBAVUTIL_VERSION"     "$LIBM"
pkgconfig_generate libavcodec    "FFmpeg codec library"                 "$LIBAVCODEC_VERSION"    "$extralibs" "libavutil${build_suffix} = $LIBAVUTIL_VERSION"
pkgconfig_generate libavformat   "FFmpeg container format library"      "$LIBAVFORMAT_VERSION"   "$extralibs" "libavcodec${build_suffix} = $LIBAVCODEC_VERSION"
pkgconfig_generate libavdevice   "FFmpeg device handling library"       "$LIBAVDEVICE_VERSION"   "$extralibs" "$lavd_libs"
pkgconfig_generate libavfilter   "FFmpeg audio/video filtering library" "$LIBAVFILTER_VERSION"   "$extralibs" "$lavfi_libs"
pkgconfig_generate libpostproc   "FFmpeg postprocessing library"        "$LIBPOSTPROC_VERSION"   ""           "libavutil${build_suffix} = $LIBAVUTIL_VERSION"
pkgconfig_generate libavresample "Libav audio resampling library"       "$LIBAVRESAMPLE_VERSION" "$extralibs" "libavutil${build_suffix} = $LIBAVUTIL_VERSION"
pkgconfig_generate libswscale    "FFmpeg image rescaling library"       "$LIBSWSCALE_VERSION"    "$LIBM"      "libavutil${build_suffix} = $LIBAVUTIL_VERSION"
pkgconfig_generate libswresample "FFmpeg audio resampling library"      "$LIBSWRESAMPLE_VERSION" "$LIBM"      "libavutil${build_suffix} = $LIBAVUTIL_VERSION"

fix_ffmpeg_remote(){
    git_remote_from=$1
    git_remote_to=$2
    fixme_remote=$(git --git-dir=$source_path/.git --work-tree=$source_path remote -v | grep $git_remote_from | cut -f 1 | sort | uniq)
    if [ "$fixme_remote" != "" ]; then
        echolog "
Outdated domain in git config, the official domain for ffmpeg git is since
November 2011, source.ffmpeg.org, both the old and the new point to the same
repository and server. To update it enter the following commands:
"
        for remote in $fixme_remote; do
            echolog "git remote set-url $remote $git_remote_to"
        done
    fi
}

if test -f "$source_path/.git/config"; then
    remote_from=git.videolan.org
    remote_to=source.ffmpeg.org
    fix_ffmpeg_remote git@$remote_from:ffmpeg   git@$remote_to:ffmpeg
    fix_ffmpeg_remote git://$remote_from/ffmpeg git://$remote_to/ffmpeg
fi<|MERGE_RESOLUTION|>--- conflicted
+++ resolved
@@ -865,18 +865,17 @@
 EOF
 }
 
-<<<<<<< HEAD
+check_cflags(){
+    log check_cflags "$@"
+    test_cflags "$@" && add_cflags "$@"
+}
+
 check_cxxflags(){
     log check_cxxflags "$@"
     set -- $($cflags_filter "$@")
     check_cxx "$@" <<EOF && append CXXFLAGS "$@"
 int x;
 EOF
-=======
-check_cflags(){
-    log check_cflags "$@"
-    test_cflags "$@" && add_cflags "$@"
->>>>>>> 23157d72
 }
 
 test_ldflags(){
