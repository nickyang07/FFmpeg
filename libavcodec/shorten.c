--- conflicted
+++ resolved
@@ -243,11 +243,7 @@
         break;
     default:
         av_log(avctx, AV_LOG_ERROR, "unsupported wave format\n");
-<<<<<<< HEAD
-        return AVERROR_PATCHWELCOME;
-=======
         return AVERROR(ENOSYS);
->>>>>>> 4c364eb2
     }
 
     header += 2;        // skip channels    (already got from shorten header)
@@ -257,15 +253,9 @@
     bps     = bytestream_get_le16(&header);
     avctx->bits_per_coded_sample = bps;
 
-<<<<<<< HEAD
     if (bps != 16 && bps != 8) {
         av_log(avctx, AV_LOG_ERROR, "unsupported number of bits per sample: %d\n", bps);
-        return AVERROR_INVALIDDATA;
-=======
-    if (avctx->bits_per_coded_sample != 16) {
-        av_log(avctx, AV_LOG_ERROR, "unsupported number of bits per sample\n");
         return AVERROR(ENOSYS);
->>>>>>> 4c364eb2
     }
 
     len -= 16;
