/*
 * PC Paintbrush PCX (.pcx) image decoder
 * Copyright (c) 2007, 2008 Ivo van Poorten
 *
 * This decoder does not support CGA palettes. I am unable to find samples
 * and Netpbm cannot generate them.
 *
 * This file is part of FFmpeg.
 *
 * FFmpeg is free software; you can redistribute it and/or
 * modify it under the terms of the GNU Lesser General Public
 * License as published by the Free Software Foundation; either
 * version 2.1 of the License, or (at your option) any later version.
 *
 * FFmpeg is distributed in the hope that it will be useful,
 * but WITHOUT ANY WARRANTY; without even the implied warranty of
 * MERCHANTABILITY or FITNESS FOR A PARTICULAR PURPOSE.  See the GNU
 * Lesser General Public License for more details.
 *
 * You should have received a copy of the GNU Lesser General Public
 * License along with FFmpeg; if not, write to the Free Software
 * Foundation, Inc., 51 Franklin Street, Fifth Floor, Boston, MA 02110-1301 USA
 */

#include "libavutil/imgutils.h"
#include "avcodec.h"
#include "bytestream.h"
#include "get_bits.h"
#include "internal.h"

typedef struct PCXContext {
    AVFrame picture;
} PCXContext;

static av_cold int pcx_init(AVCodecContext *avctx)
{
    PCXContext *s = avctx->priv_data;

    avcodec_get_frame_defaults(&s->picture);
    avctx->coded_frame= &s->picture;

    return 0;
}

static void pcx_rle_decode(GetByteContext *gb, uint8_t *dst,
                           unsigned int bytes_per_scanline, int compressed)
{
    unsigned int i = 0;
    unsigned char run, value;

    if (compressed) {
        while (i<bytes_per_scanline) {
            run = 1;
            value = bytestream2_get_byte(gb);
            if (value >= 0xc0) {
                run = value & 0x3f;
                value = bytestream2_get_byte(gb);
            }
            while (i<bytes_per_scanline && run--)
                dst[i++] = value;
        }
    } else {
        bytestream2_get_buffer(gb, dst, bytes_per_scanline);
    }
}

static void pcx_palette(GetByteContext *gb, uint32_t *dst, int pallen)
{
    int i;

    pallen = FFMIN(pallen, bytestream2_get_bytes_left(gb) / 3);
    for (i=0; i<pallen; i++)
        *dst++ = 0xFF000000 | bytestream2_get_be24u(gb);
    if (pallen < 256)
        memset(dst, 0, (256 - pallen) * sizeof(*dst));
}

static int pcx_decode_frame(AVCodecContext *avctx, void *data, int *data_size,
                            AVPacket *avpkt)
{
    PCXContext * const s = avctx->priv_data;
    AVFrame *picture = data;
    AVFrame * const p = &s->picture;
    GetByteContext gb;
    int compressed, xmin, ymin, xmax, ymax, ret;
    unsigned int w, h, bits_per_pixel, bytes_per_line, nplanes, stride, y, x,
                 bytes_per_scanline;
    uint8_t *ptr, *scanline;

    if (avpkt->size < 128)
        return AVERROR_INVALIDDATA;

    bytestream2_init(&gb, avpkt->data, avpkt->size);

    if (bytestream2_get_byteu(&gb) != 0x0a || bytestream2_get_byteu(&gb) > 5) {
        av_log(avctx, AV_LOG_ERROR, "this is not PCX encoded data\n");
        return AVERROR_INVALIDDATA;
    }

    compressed = bytestream2_get_byteu(&gb);
    bits_per_pixel = bytestream2_get_byteu(&gb);
    xmin = bytestream2_get_le16u(&gb);
    ymin = bytestream2_get_le16u(&gb);
    xmax = bytestream2_get_le16u(&gb);
    ymax = bytestream2_get_le16u(&gb);
    avctx->sample_aspect_ratio.num = bytestream2_get_le16u(&gb);
    avctx->sample_aspect_ratio.den = bytestream2_get_le16u(&gb);

    if (xmax < xmin || ymax < ymin) {
        av_log(avctx, AV_LOG_ERROR, "invalid image dimensions\n");
        return AVERROR_INVALIDDATA;
    }

    w = xmax - xmin + 1;
    h = ymax - ymin + 1;

    bytestream2_skipu(&gb, 49);
    nplanes            = bytestream2_get_byteu(&gb);
    bytes_per_line     = bytestream2_get_le16u(&gb);
    bytes_per_scanline = nplanes * bytes_per_line;

    if (bytes_per_scanline < w * bits_per_pixel * nplanes / 8) {
        av_log(avctx, AV_LOG_ERROR, "PCX data is corrupted\n");
        return AVERROR_INVALIDDATA;
    }

    switch ((nplanes<<8) + bits_per_pixel) {
        case 0x0308:
            avctx->pix_fmt = AV_PIX_FMT_RGB24;
            break;
        case 0x0108:
        case 0x0104:
        case 0x0102:
        case 0x0101:
        case 0x0401:
        case 0x0301:
        case 0x0201:
            avctx->pix_fmt = AV_PIX_FMT_PAL8;
            break;
        default:
            av_log(avctx, AV_LOG_ERROR, "invalid PCX file\n");
            return AVERROR_INVALIDDATA;
    }

    bytestream2_skipu(&gb, 60);

    if (p->data[0])
        avctx->release_buffer(avctx, p);

    if (av_image_check_size(w, h, 0, avctx))
        return AVERROR_INVALIDDATA;
    if (w != avctx->width || h != avctx->height)
        avcodec_set_dimensions(avctx, w, h);
<<<<<<< HEAD
    if ((ret = avctx->get_buffer(avctx, p)) < 0) {
=======
    if (ff_get_buffer(avctx, p) < 0) {
>>>>>>> 594d4d5d
        av_log(avctx, AV_LOG_ERROR, "get_buffer() failed\n");
        return ret;
    }

    p->pict_type = AV_PICTURE_TYPE_I;

    ptr    = p->data[0];
    stride = p->linesize[0];

    scanline = av_malloc(bytes_per_scanline);
    if (!scanline)
        return AVERROR(ENOMEM);

    if (nplanes == 3 && bits_per_pixel == 8) {
        for (y=0; y<h; y++) {
            pcx_rle_decode(&gb, scanline, bytes_per_scanline, compressed);

            for (x=0; x<w; x++) {
                ptr[3*x  ] = scanline[x                    ];
                ptr[3*x+1] = scanline[x+ bytes_per_line    ];
                ptr[3*x+2] = scanline[x+(bytes_per_line<<1)];
            }

            ptr += stride;
        }

    } else if (nplanes == 1 && bits_per_pixel == 8) {
        int palstart = avpkt->size - 769;

        for (y=0; y<h; y++, ptr+=stride) {
            pcx_rle_decode(&gb, scanline, bytes_per_scanline, compressed);
            memcpy(ptr, scanline, w);
        }

        if (bytestream2_tell(&gb) != palstart) {
            av_log(avctx, AV_LOG_WARNING, "image data possibly corrupted\n");
            bytestream2_seek(&gb, palstart, SEEK_SET);
        }
        if (bytestream2_get_byte(&gb) != 12) {
            av_log(avctx, AV_LOG_ERROR, "expected palette after image data\n");
            ret = AVERROR_INVALIDDATA;
            goto end;
        }

    } else if (nplanes == 1) {   /* all packed formats, max. 16 colors */
        GetBitContext s;

        for (y=0; y<h; y++) {
            init_get_bits(&s, scanline, bytes_per_scanline<<3);

            pcx_rle_decode(&gb, scanline, bytes_per_scanline, compressed);

            for (x=0; x<w; x++)
                ptr[x] = get_bits(&s, bits_per_pixel);
            ptr += stride;
        }

    } else {    /* planar, 4, 8 or 16 colors */
        int i;

        for (y=0; y<h; y++) {
            pcx_rle_decode(&gb, scanline, bytes_per_scanline, compressed);

            for (x=0; x<w; x++) {
                int m = 0x80 >> (x&7), v = 0;
                for (i=nplanes - 1; i>=0; i--) {
                    v <<= 1;
                    v  += !!(scanline[i*bytes_per_line + (x>>3)] & m);
                }
                ptr[x] = v;
            }
            ptr += stride;
        }
    }

    ret = bytestream2_tell(&gb);
    if (nplanes == 1 && bits_per_pixel == 8) {
        pcx_palette(&gb, (uint32_t *) p->data[1], 256);
        ret += 256 * 3;
    } else if (bits_per_pixel * nplanes == 1) {
        AV_WN32A(p->data[1]  , 0xFF000000);
        AV_WN32A(p->data[1]+4, 0xFFFFFFFF);
    } else if (bits_per_pixel < 8) {
        bytestream2_seek(&gb, 16, SEEK_SET);
        pcx_palette(&gb, (uint32_t *) p->data[1], 16);
    }

    *picture = s->picture;
    *data_size = sizeof(AVFrame);

end:
    av_free(scanline);
    return ret;
}

static av_cold int pcx_end(AVCodecContext *avctx)
{
    PCXContext *s = avctx->priv_data;

    if(s->picture.data[0])
        avctx->release_buffer(avctx, &s->picture);

    return 0;
}

AVCodec ff_pcx_decoder = {
    .name           = "pcx",
    .type           = AVMEDIA_TYPE_VIDEO,
    .id             = AV_CODEC_ID_PCX,
    .priv_data_size = sizeof(PCXContext),
    .init           = pcx_init,
    .close          = pcx_end,
    .decode         = pcx_decode_frame,
    .capabilities   = CODEC_CAP_DR1,
    .long_name      = NULL_IF_CONFIG_SMALL("PC Paintbrush PCX image"),
};<|MERGE_RESOLUTION|>--- conflicted
+++ resolved
@@ -151,11 +151,7 @@
         return AVERROR_INVALIDDATA;
     if (w != avctx->width || h != avctx->height)
         avcodec_set_dimensions(avctx, w, h);
-<<<<<<< HEAD
-    if ((ret = avctx->get_buffer(avctx, p)) < 0) {
-=======
-    if (ff_get_buffer(avctx, p) < 0) {
->>>>>>> 594d4d5d
+    if ((ret = ff_get_buffer(avctx, p)) < 0) {
         av_log(avctx, AV_LOG_ERROR, "get_buffer() failed\n");
         return ret;
     }
