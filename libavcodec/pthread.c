/*
 * Copyright (c) 2004 Roman Shaposhnik
 * Copyright (c) 2008 Alexander Strange (astrange@ithinksw.com)
 *
 * Many thanks to Steven M. Schultz for providing clever ideas and
 * to Michael Niedermayer <michaelni@gmx.at> for writing initial
 * implementation.
 *
 * This file is part of FFmpeg.
 *
 * FFmpeg is free software; you can redistribute it and/or
 * modify it under the terms of the GNU Lesser General Public
 * License as published by the Free Software Foundation; either
 * version 2.1 of the License, or (at your option) any later version.
 *
 * FFmpeg is distributed in the hope that it will be useful,
 * but WITHOUT ANY WARRANTY; without even the implied warranty of
 * MERCHANTABILITY or FITNESS FOR A PARTICULAR PURPOSE.  See the GNU
 * Lesser General Public License for more details.
 *
 * You should have received a copy of the GNU Lesser General Public
 * License along with FFmpeg; if not, write to the Free Software
 * Foundation, Inc., 51 Franklin Street, Fifth Floor, Boston, MA 02110-1301 USA
 */

/**
 * @file
 * Multithreading support functions
 * @see doc/multithreading.txt
 */

#include "config.h"

#if HAVE_SCHED_GETAFFINITY
#define _GNU_SOURCE
#include <sched.h>
#endif
#if HAVE_GETPROCESSAFFINITYMASK
#include <windows.h>
#endif
#if HAVE_SYSCTL
#if HAVE_SYS_PARAM_H
#include <sys/param.h>
#endif
#include <sys/types.h>
#include <sys/param.h>
#include <sys/sysctl.h>
#endif
#if HAVE_SYSCONF
#include <unistd.h>
#endif

#include "avcodec.h"
#include "internal.h"
#include "thread.h"

#if HAVE_PTHREADS
#include <pthread.h>
#elif HAVE_W32THREADS
#include "w32pthreads.h"
#elif HAVE_OS2THREADS
#include "os2threads.h"
#endif

typedef int (action_func)(AVCodecContext *c, void *arg);
typedef int (action_func2)(AVCodecContext *c, void *arg, int jobnr, int threadnr);

typedef struct ThreadContext {
    pthread_t *workers;
    action_func *func;
    action_func2 *func2;
    void *args;
    int *rets;
    int rets_count;
    int job_count;
    int job_size;

    pthread_cond_t last_job_cond;
    pthread_cond_t current_job_cond;
    pthread_mutex_t current_job_lock;
    int current_job;
    int done;
} ThreadContext;

/// Max number of frame buffers that can be allocated when using frame threads.
#define MAX_BUFFERS (32+1)

/**
 * Context used by codec threads and stored in their AVCodecContext thread_opaque.
 */
typedef struct PerThreadContext {
    struct FrameThreadContext *parent;

    pthread_t      thread;
    int            thread_init;
    pthread_cond_t input_cond;      ///< Used to wait for a new packet from the main thread.
    pthread_cond_t progress_cond;   ///< Used by child threads to wait for progress to change.
    pthread_cond_t output_cond;     ///< Used by the main thread to wait for frames to finish.

    pthread_mutex_t mutex;          ///< Mutex used to protect the contents of the PerThreadContext.
    pthread_mutex_t progress_mutex; ///< Mutex used to protect frame progress values and progress_cond.

    AVCodecContext *avctx;          ///< Context used to decode packets passed to this thread.

    AVPacket       avpkt;           ///< Input packet (for decoding) or output (for encoding).
    int            allocated_buf_size; ///< Size allocated for avpkt.data

    AVFrame frame;                  ///< Output frame (for decoding) or input (for encoding).
    int     got_frame;              ///< The output of got_picture_ptr from the last avcodec_decode_video() call.
    int     result;                 ///< The result of the last codec decode/encode() call.

    enum {
        STATE_INPUT_READY,          ///< Set when the thread is awaiting a packet.
        STATE_SETTING_UP,           ///< Set before the codec has called ff_thread_finish_setup().
        STATE_GET_BUFFER,           /**<
                                     * Set when the codec calls get_buffer().
                                     * State is returned to STATE_SETTING_UP afterwards.
                                     */
        STATE_SETUP_FINISHED        ///< Set after the codec has called ff_thread_finish_setup().
    } state;

    /**
     * Array of frames passed to ff_thread_release_buffer().
     * Frames are released after all threads referencing them are finished.
     */
    AVFrame released_buffers[MAX_BUFFERS];
    int     num_released_buffers;

    /**
     * Array of progress values used by ff_thread_get_buffer().
     */
    int     progress[MAX_BUFFERS][2];
    uint8_t progress_used[MAX_BUFFERS];

    AVFrame *requested_frame;       ///< AVFrame the codec passed to get_buffer()
} PerThreadContext;

/**
 * Context stored in the client AVCodecContext thread_opaque.
 */
typedef struct FrameThreadContext {
    PerThreadContext *threads;     ///< The contexts for each thread.
    PerThreadContext *prev_thread; ///< The last thread submit_packet() was called on.

    pthread_mutex_t buffer_mutex;  ///< Mutex used to protect get/release_buffer().

    int next_decoding;             ///< The next context to submit a packet to.
    int next_finished;             ///< The next context to return output from.

    int delaying;                  /**<
                                    * Set for the first N packets, where N is the number of threads.
                                    * While it is set, ff_thread_en/decode_frame won't return any results.
                                    */

    int die;                       ///< Set when threads should exit.
} FrameThreadContext;


/* H264 slice threading seems to be buggy with more than 16 threads,
 * limit the number of threads to 16 for automatic detection */
#define MAX_AUTO_THREADS 16

static int get_logical_cpus(AVCodecContext *avctx)
{
    int ret, nb_cpus = 1;
#if HAVE_SCHED_GETAFFINITY && defined(CPU_COUNT)
    cpu_set_t cpuset;

    CPU_ZERO(&cpuset);

    ret = sched_getaffinity(0, sizeof(cpuset), &cpuset);
    if (!ret) {
        nb_cpus = CPU_COUNT(&cpuset);
    }
#elif HAVE_GETPROCESSAFFINITYMASK
    DWORD_PTR proc_aff, sys_aff;
    ret = GetProcessAffinityMask(GetCurrentProcess(), &proc_aff, &sys_aff);
    if (ret)
        nb_cpus = av_popcount64(proc_aff);
#elif HAVE_SYSCTL && defined(HW_NCPU)
    int mib[2] = { CTL_HW, HW_NCPU };
    size_t len = sizeof(nb_cpus);

    ret = sysctl(mib, 2, &nb_cpus, &len, NULL, 0);
    if (ret == -1)
        nb_cpus = 0;
#elif HAVE_SYSCONF && defined(_SC_NPROC_ONLN)
    nb_cpus = sysconf(_SC_NPROC_ONLN);
#elif HAVE_SYSCONF && defined(_SC_NPROCESSORS_ONLN)
    nb_cpus = sysconf(_SC_NPROCESSORS_ONLN);
#endif
    av_log(avctx, AV_LOG_DEBUG, "detected %d logical cores\n", nb_cpus);

    if  (avctx->height)
        nb_cpus = FFMIN(nb_cpus, (avctx->height+15)/16);

    return nb_cpus;
}


static void* attribute_align_arg worker(void *v)
{
    AVCodecContext *avctx = v;
    ThreadContext *c = avctx->thread_opaque;
    int our_job = c->job_count;
    int thread_count = avctx->thread_count;
    int self_id;

    pthread_mutex_lock(&c->current_job_lock);
    self_id = c->current_job++;
    for (;;){
        while (our_job >= c->job_count) {
            if (c->current_job == thread_count + c->job_count)
                pthread_cond_signal(&c->last_job_cond);

            pthread_cond_wait(&c->current_job_cond, &c->current_job_lock);
            our_job = self_id;

            if (c->done) {
                pthread_mutex_unlock(&c->current_job_lock);
                return NULL;
            }
        }
        pthread_mutex_unlock(&c->current_job_lock);

        c->rets[our_job%c->rets_count] = c->func ? c->func(avctx, (char*)c->args + our_job*c->job_size):
                                                   c->func2(avctx, c->args, our_job, self_id);

        pthread_mutex_lock(&c->current_job_lock);
        our_job = c->current_job++;
    }
}

static av_always_inline void avcodec_thread_park_workers(ThreadContext *c, int thread_count)
{
    pthread_cond_wait(&c->last_job_cond, &c->current_job_lock);
    pthread_mutex_unlock(&c->current_job_lock);
}

static void thread_free(AVCodecContext *avctx)
{
    ThreadContext *c = avctx->thread_opaque;
    int i;

    pthread_mutex_lock(&c->current_job_lock);
    c->done = 1;
    pthread_cond_broadcast(&c->current_job_cond);
    pthread_mutex_unlock(&c->current_job_lock);

    for (i=0; i<avctx->thread_count; i++)
         pthread_join(c->workers[i], NULL);

    pthread_mutex_destroy(&c->current_job_lock);
    pthread_cond_destroy(&c->current_job_cond);
    pthread_cond_destroy(&c->last_job_cond);
    av_free(c->workers);
    av_freep(&avctx->thread_opaque);
}

static int avcodec_thread_execute(AVCodecContext *avctx, action_func* func, void *arg, int *ret, int job_count, int job_size)
{
    ThreadContext *c= avctx->thread_opaque;
    int dummy_ret;

    if (!(avctx->active_thread_type&FF_THREAD_SLICE) || avctx->thread_count <= 1)
        return avcodec_default_execute(avctx, func, arg, ret, job_count, job_size);

    if (job_count <= 0)
        return 0;

    pthread_mutex_lock(&c->current_job_lock);

    c->current_job = avctx->thread_count;
    c->job_count = job_count;
    c->job_size = job_size;
    c->args = arg;
    c->func = func;
    if (ret) {
        c->rets = ret;
        c->rets_count = job_count;
    } else {
        c->rets = &dummy_ret;
        c->rets_count = 1;
    }
    pthread_cond_broadcast(&c->current_job_cond);

    avcodec_thread_park_workers(c, avctx->thread_count);

    return 0;
}

static int avcodec_thread_execute2(AVCodecContext *avctx, action_func2* func2, void *arg, int *ret, int job_count)
{
    ThreadContext *c= avctx->thread_opaque;
    c->func2 = func2;
    return avcodec_thread_execute(avctx, NULL, arg, ret, job_count, 0);
}

static int thread_init(AVCodecContext *avctx)
{
    int i;
    ThreadContext *c;
    int thread_count = avctx->thread_count;

    if (!thread_count) {
        int nb_cpus = get_logical_cpus(avctx);
        // use number of cores + 1 as thread count if there is more than one
        if (nb_cpus > 1)
            thread_count = avctx->thread_count = FFMIN(nb_cpus + 1, MAX_AUTO_THREADS);
        else
            thread_count = avctx->thread_count = 1;
    }

    if (thread_count <= 1) {
        avctx->active_thread_type = 0;
        return 0;
    }

    c = av_mallocz(sizeof(ThreadContext));
    if (!c)
        return -1;

    c->workers = av_mallocz(sizeof(pthread_t)*thread_count);
    if (!c->workers) {
        av_free(c);
        return -1;
    }

    avctx->thread_opaque = c;
    c->current_job = 0;
    c->job_count = 0;
    c->job_size = 0;
    c->done = 0;
    pthread_cond_init(&c->current_job_cond, NULL);
    pthread_cond_init(&c->last_job_cond, NULL);
    pthread_mutex_init(&c->current_job_lock, NULL);
    pthread_mutex_lock(&c->current_job_lock);
    for (i=0; i<thread_count; i++) {
        if(pthread_create(&c->workers[i], NULL, worker, avctx)) {
           avctx->thread_count = i;
           pthread_mutex_unlock(&c->current_job_lock);
           ff_thread_free(avctx);
           return -1;
        }
    }

    avcodec_thread_park_workers(c, thread_count);

    avctx->execute = avcodec_thread_execute;
    avctx->execute2 = avcodec_thread_execute2;
    return 0;
}

/**
 * Codec worker thread.
 *
 * Automatically calls ff_thread_finish_setup() if the codec does
 * not provide an update_thread_context method, or if the codec returns
 * before calling it.
 */
static attribute_align_arg void *frame_worker_thread(void *arg)
{
    PerThreadContext *p = arg;
    FrameThreadContext *fctx = p->parent;
    AVCodecContext *avctx = p->avctx;
    AVCodec *codec = avctx->codec;

    while (1) {
        if (p->state == STATE_INPUT_READY && !fctx->die) {
            pthread_mutex_lock(&p->mutex);
            while (p->state == STATE_INPUT_READY && !fctx->die)
                pthread_cond_wait(&p->input_cond, &p->mutex);
            pthread_mutex_unlock(&p->mutex);
        }

        if (fctx->die) break;

        if (!codec->update_thread_context && (avctx->thread_safe_callbacks || avctx->get_buffer == avcodec_default_get_buffer))
            ff_thread_finish_setup(avctx);

        pthread_mutex_lock(&p->mutex);
        avcodec_get_frame_defaults(&p->frame);
        p->got_frame = 0;
        p->result = codec->decode(avctx, &p->frame, &p->got_frame, &p->avpkt);

        if (p->state == STATE_SETTING_UP) ff_thread_finish_setup(avctx);

        p->state = STATE_INPUT_READY;

        pthread_mutex_lock(&p->progress_mutex);
        pthread_cond_signal(&p->output_cond);
        pthread_mutex_unlock(&p->progress_mutex);

        pthread_mutex_unlock(&p->mutex);
    }

    return NULL;
}

/**
 * Update the next thread's AVCodecContext with values from the reference thread's context.
 *
 * @param dst The destination context.
 * @param src The source context.
 * @param for_user 0 if the destination is a codec thread, 1 if the destination is the user's thread
 */
static int update_context_from_thread(AVCodecContext *dst, AVCodecContext *src, int for_user)
{
    int err = 0;

    if (dst != src) {
        dst->sub_id    = src->sub_id;
        dst->time_base = src->time_base;
        dst->width     = src->width;
        dst->height    = src->height;
        dst->pix_fmt   = src->pix_fmt;

        dst->coded_width  = src->coded_width;
        dst->coded_height = src->coded_height;

        dst->has_b_frames = src->has_b_frames;
        dst->idct_algo    = src->idct_algo;

        dst->bits_per_coded_sample = src->bits_per_coded_sample;
        dst->sample_aspect_ratio   = src->sample_aspect_ratio;
        dst->dtg_active_format     = src->dtg_active_format;

        dst->profile = src->profile;
        dst->level   = src->level;

        dst->bits_per_raw_sample = src->bits_per_raw_sample;
        dst->ticks_per_frame     = src->ticks_per_frame;
        dst->color_primaries     = src->color_primaries;

        dst->color_trc   = src->color_trc;
        dst->colorspace  = src->colorspace;
        dst->color_range = src->color_range;
        dst->chroma_sample_location = src->chroma_sample_location;
    }

    if (for_user) {
        dst->delay       = src->thread_count - 1;
        dst->coded_frame = src->coded_frame;
    } else {
        if (dst->codec->update_thread_context)
            err = dst->codec->update_thread_context(dst, src);
    }

    return err;
}

/**
 * Update the next thread's AVCodecContext with values set by the user.
 *
 * @param dst The destination context.
 * @param src The source context.
 * @return 0 on success, negative error code on failure
 */
static int update_context_from_user(AVCodecContext *dst, AVCodecContext *src)
{
#define copy_fields(s, e) memcpy(&dst->s, &src->s, (char*)&dst->e - (char*)&dst->s);
    dst->flags          = src->flags;

    dst->draw_horiz_band= src->draw_horiz_band;
    dst->get_buffer     = src->get_buffer;
    dst->release_buffer = src->release_buffer;

    dst->opaque   = src->opaque;
    dst->dsp_mask = src->dsp_mask;
    dst->debug    = src->debug;
    dst->debug_mv = src->debug_mv;

    dst->slice_flags = src->slice_flags;
    dst->flags2      = src->flags2;

    copy_fields(skip_loop_filter, bidir_refine);

    dst->frame_number     = src->frame_number;
    dst->reordered_opaque = src->reordered_opaque;
<<<<<<< HEAD
    dst->thread_safe_callbacks = src->thread_safe_callbacks;
=======

    if (src->slice_count && src->slice_offset) {
        if (dst->slice_count < src->slice_count) {
            int *tmp = av_realloc(dst->slice_offset, src->slice_count *
                                  sizeof(*dst->slice_offset));
            if (!tmp) {
                av_free(dst->slice_offset);
                return AVERROR(ENOMEM);
            }
            dst->slice_offset = tmp;
        }
        memcpy(dst->slice_offset, src->slice_offset,
               src->slice_count * sizeof(*dst->slice_offset));
    }
    dst->slice_count = src->slice_count;
    return 0;
>>>>>>> ad7beb2c
#undef copy_fields
}

static void free_progress(AVFrame *f)
{
    PerThreadContext *p = f->owner->thread_opaque;
    int *progress = f->thread_opaque;

    p->progress_used[(progress - p->progress[0]) / 2] = 0;
}

/// Releases the buffers that this decoding thread was the last user of.
static void release_delayed_buffers(PerThreadContext *p)
{
    FrameThreadContext *fctx = p->parent;

    while (p->num_released_buffers > 0) {
        AVFrame *f;

        pthread_mutex_lock(&fctx->buffer_mutex);
        f = &p->released_buffers[--p->num_released_buffers];
        free_progress(f);
        f->thread_opaque = NULL;

        f->owner->release_buffer(f->owner, f);
        pthread_mutex_unlock(&fctx->buffer_mutex);
    }
}

static int submit_packet(PerThreadContext *p, AVPacket *avpkt)
{
    FrameThreadContext *fctx = p->parent;
    PerThreadContext *prev_thread = fctx->prev_thread;
    AVCodec *codec = p->avctx->codec;
    uint8_t *buf = p->avpkt.data;

    if (!avpkt->size && !(codec->capabilities & CODEC_CAP_DELAY)) return 0;

    pthread_mutex_lock(&p->mutex);

    release_delayed_buffers(p);

    if (prev_thread) {
        int err;
        if (prev_thread->state == STATE_SETTING_UP) {
            pthread_mutex_lock(&prev_thread->progress_mutex);
            while (prev_thread->state == STATE_SETTING_UP)
                pthread_cond_wait(&prev_thread->progress_cond, &prev_thread->progress_mutex);
            pthread_mutex_unlock(&prev_thread->progress_mutex);
        }

        err = update_context_from_thread(p->avctx, prev_thread->avctx, 0);
        if (err) {
            pthread_mutex_unlock(&p->mutex);
            return err;
        }
    }

    av_fast_malloc(&buf, &p->allocated_buf_size, avpkt->size + FF_INPUT_BUFFER_PADDING_SIZE);
    p->avpkt = *avpkt;
    p->avpkt.data = buf;
    memcpy(buf, avpkt->data, avpkt->size);
    memset(buf + avpkt->size, 0, FF_INPUT_BUFFER_PADDING_SIZE);

    p->state = STATE_SETTING_UP;
    pthread_cond_signal(&p->input_cond);
    pthread_mutex_unlock(&p->mutex);

    /*
     * If the client doesn't have a thread-safe get_buffer(),
     * then decoding threads call back to the main thread,
     * and it calls back to the client here.
     */

    if (!p->avctx->thread_safe_callbacks &&
         p->avctx->get_buffer != avcodec_default_get_buffer) {
        while (p->state != STATE_SETUP_FINISHED && p->state != STATE_INPUT_READY) {
            pthread_mutex_lock(&p->progress_mutex);
            while (p->state == STATE_SETTING_UP)
                pthread_cond_wait(&p->progress_cond, &p->progress_mutex);

            if (p->state == STATE_GET_BUFFER) {
                p->result = p->avctx->get_buffer(p->avctx, p->requested_frame);
                p->state  = STATE_SETTING_UP;
                pthread_cond_signal(&p->progress_cond);
            }
            pthread_mutex_unlock(&p->progress_mutex);
        }
    }

    fctx->prev_thread = p;
    fctx->next_decoding++;

    return 0;
}

int ff_thread_decode_frame(AVCodecContext *avctx,
                           AVFrame *picture, int *got_picture_ptr,
                           AVPacket *avpkt)
{
    FrameThreadContext *fctx = avctx->thread_opaque;
    int finished = fctx->next_finished;
    PerThreadContext *p;
    int err;

    /*
     * Submit a packet to the next decoding thread.
     */

    p = &fctx->threads[fctx->next_decoding];
    err = update_context_from_user(p->avctx, avctx);
    if (err) return err;
    err = submit_packet(p, avpkt);
    if (err) return err;

    /*
     * If we're still receiving the initial packets, don't return a frame.
     */

    if (fctx->delaying && avpkt->size) {
        if (fctx->next_decoding >= (avctx->thread_count-1)) fctx->delaying = 0;

        *got_picture_ptr=0;
        return avpkt->size;
    }

    /*
     * Return the next available frame from the oldest thread.
     * If we're at the end of the stream, then we have to skip threads that
     * didn't output a frame, because we don't want to accidentally signal
     * EOF (avpkt->size == 0 && *got_picture_ptr == 0).
     */

    do {
        p = &fctx->threads[finished++];

        if (p->state != STATE_INPUT_READY) {
            pthread_mutex_lock(&p->progress_mutex);
            while (p->state != STATE_INPUT_READY)
                pthread_cond_wait(&p->output_cond, &p->progress_mutex);
            pthread_mutex_unlock(&p->progress_mutex);
        }

        *picture = p->frame;
        *got_picture_ptr = p->got_frame;
        picture->pkt_dts = p->avpkt.dts;
        picture->sample_aspect_ratio = avctx->sample_aspect_ratio;
        picture->width  = avctx->width;
        picture->height = avctx->height;
        picture->format = avctx->pix_fmt;

        /*
         * A later call with avkpt->size == 0 may loop over all threads,
         * including this one, searching for a frame to return before being
         * stopped by the "finished != fctx->next_finished" condition.
         * Make sure we don't mistakenly return the same frame again.
         */
        p->got_frame = 0;

        if (finished >= avctx->thread_count) finished = 0;
    } while (!avpkt->size && !*got_picture_ptr && finished != fctx->next_finished);

    update_context_from_thread(avctx, p->avctx, 1);

    if (fctx->next_decoding >= avctx->thread_count) fctx->next_decoding = 0;

    fctx->next_finished = finished;

    /* return the size of the consumed packet if no error occurred */
    return (p->result >= 0) ? avpkt->size : p->result;
}

void ff_thread_report_progress(AVFrame *f, int n, int field)
{
    PerThreadContext *p;
    int *progress = f->thread_opaque;

    if (!progress || progress[field] >= n) return;

    p = f->owner->thread_opaque;

    if (f->owner->debug&FF_DEBUG_THREADS)
        av_log(f->owner, AV_LOG_DEBUG, "%p finished %d field %d\n", progress, n, field);

    pthread_mutex_lock(&p->progress_mutex);
    progress[field] = n;
    pthread_cond_broadcast(&p->progress_cond);
    pthread_mutex_unlock(&p->progress_mutex);
}

void ff_thread_await_progress(AVFrame *f, int n, int field)
{
    PerThreadContext *p;
    int *progress = f->thread_opaque;

    if (!progress || progress[field] >= n) return;

    p = f->owner->thread_opaque;

    if (f->owner->debug&FF_DEBUG_THREADS)
        av_log(f->owner, AV_LOG_DEBUG, "thread awaiting %d field %d from %p\n", n, field, progress);

    pthread_mutex_lock(&p->progress_mutex);
    while (progress[field] < n)
        pthread_cond_wait(&p->progress_cond, &p->progress_mutex);
    pthread_mutex_unlock(&p->progress_mutex);
}

void ff_thread_finish_setup(AVCodecContext *avctx) {
    PerThreadContext *p = avctx->thread_opaque;

    if (!(avctx->active_thread_type&FF_THREAD_FRAME)) return;

    if(p->state == STATE_SETUP_FINISHED){
        av_log(avctx, AV_LOG_WARNING, "Multiple ff_thread_finish_setup() calls\n");
    }

    pthread_mutex_lock(&p->progress_mutex);
    p->state = STATE_SETUP_FINISHED;
    pthread_cond_broadcast(&p->progress_cond);
    pthread_mutex_unlock(&p->progress_mutex);
}

/// Waits for all threads to finish.
static void park_frame_worker_threads(FrameThreadContext *fctx, int thread_count)
{
    int i;

    for (i = 0; i < thread_count; i++) {
        PerThreadContext *p = &fctx->threads[i];

        if (p->state != STATE_INPUT_READY) {
            pthread_mutex_lock(&p->progress_mutex);
            while (p->state != STATE_INPUT_READY)
                pthread_cond_wait(&p->output_cond, &p->progress_mutex);
            pthread_mutex_unlock(&p->progress_mutex);
        }
    }
}

static void frame_thread_free(AVCodecContext *avctx, int thread_count)
{
    FrameThreadContext *fctx = avctx->thread_opaque;
    AVCodec *codec = avctx->codec;
    int i;

    park_frame_worker_threads(fctx, thread_count);

    if (fctx->prev_thread && fctx->prev_thread != fctx->threads)
        update_context_from_thread(fctx->threads->avctx, fctx->prev_thread->avctx, 0);

    fctx->die = 1;

    for (i = 0; i < thread_count; i++) {
        PerThreadContext *p = &fctx->threads[i];

        pthread_mutex_lock(&p->mutex);
        pthread_cond_signal(&p->input_cond);
        pthread_mutex_unlock(&p->mutex);

        if (p->thread_init)
            pthread_join(p->thread, NULL);
        p->thread_init=0;

        if (codec->close)
            codec->close(p->avctx);

        avctx->codec = NULL;

        release_delayed_buffers(p);
    }

    for (i = 0; i < thread_count; i++) {
        PerThreadContext *p = &fctx->threads[i];

        avcodec_default_free_buffers(p->avctx);

        pthread_mutex_destroy(&p->mutex);
        pthread_mutex_destroy(&p->progress_mutex);
        pthread_cond_destroy(&p->input_cond);
        pthread_cond_destroy(&p->progress_cond);
        pthread_cond_destroy(&p->output_cond);
        av_freep(&p->avpkt.data);

        if (i) {
            av_freep(&p->avctx->priv_data);
            av_freep(&p->avctx->internal);
            av_freep(&p->avctx->slice_offset);
        }

        av_freep(&p->avctx);
    }

    av_freep(&fctx->threads);
    pthread_mutex_destroy(&fctx->buffer_mutex);
    av_freep(&avctx->thread_opaque);
}

static int frame_thread_init(AVCodecContext *avctx)
{
    int thread_count = avctx->thread_count;
    AVCodec *codec = avctx->codec;
    AVCodecContext *src = avctx;
    FrameThreadContext *fctx;
    int i, err = 0;

    if (!thread_count) {
        int nb_cpus = get_logical_cpus(avctx);
        if ((avctx->debug & (FF_DEBUG_VIS_QP | FF_DEBUG_VIS_MB_TYPE)) || avctx->debug_mv)
            nb_cpus = 1;
        // use number of cores + 1 as thread count if there is more than one
        if (nb_cpus > 1)
            thread_count = avctx->thread_count = FFMIN(nb_cpus + 1, MAX_AUTO_THREADS);
        else
            thread_count = avctx->thread_count = 1;
    }

    if (thread_count <= 1) {
        avctx->active_thread_type = 0;
        return 0;
    }

    avctx->thread_opaque = fctx = av_mallocz(sizeof(FrameThreadContext));

    fctx->threads = av_mallocz(sizeof(PerThreadContext) * thread_count);
    pthread_mutex_init(&fctx->buffer_mutex, NULL);
    fctx->delaying = 1;

    for (i = 0; i < thread_count; i++) {
        AVCodecContext *copy = av_malloc(sizeof(AVCodecContext));
        PerThreadContext *p  = &fctx->threads[i];

        pthread_mutex_init(&p->mutex, NULL);
        pthread_mutex_init(&p->progress_mutex, NULL);
        pthread_cond_init(&p->input_cond, NULL);
        pthread_cond_init(&p->progress_cond, NULL);
        pthread_cond_init(&p->output_cond, NULL);

        p->parent = fctx;
        p->avctx  = copy;

        if (!copy) {
            err = AVERROR(ENOMEM);
            goto error;
        }

        *copy = *src;
        copy->thread_opaque = p;
        copy->pkt = &p->avpkt;

        if (!i) {
            src = copy;

            if (codec->init)
                err = codec->init(copy);

            update_context_from_thread(avctx, copy, 1);
        } else {
            copy->priv_data = av_malloc(codec->priv_data_size);
            if (!copy->priv_data) {
                err = AVERROR(ENOMEM);
                goto error;
            }
            memcpy(copy->priv_data, src->priv_data, codec->priv_data_size);
            copy->internal = av_malloc(sizeof(AVCodecInternal));
            if (!copy->internal) {
                err = AVERROR(ENOMEM);
                goto error;
            }
            *copy->internal = *src->internal;
            copy->internal->is_copy = 1;

            if (codec->init_thread_copy)
                err = codec->init_thread_copy(copy);
        }

        if (err) goto error;

        p->thread_init= !pthread_create(&p->thread, NULL, frame_worker_thread, p);
        if(!p->thread_init)
            goto error;
    }

    return 0;

error:
    frame_thread_free(avctx, i+1);

    return err;
}

void ff_thread_flush(AVCodecContext *avctx)
{
    FrameThreadContext *fctx = avctx->thread_opaque;

    if (!avctx->thread_opaque) return;

    park_frame_worker_threads(fctx, avctx->thread_count);
    if (fctx->prev_thread) {
        if (fctx->prev_thread != &fctx->threads[0])
            update_context_from_thread(fctx->threads[0].avctx, fctx->prev_thread->avctx, 0);
        if (avctx->codec->flush)
            avctx->codec->flush(fctx->threads[0].avctx);
    }

    fctx->next_decoding = fctx->next_finished = 0;
    fctx->delaying = 1;
    fctx->prev_thread = NULL;
}

static int *allocate_progress(PerThreadContext *p)
{
    int i;

    for (i = 0; i < MAX_BUFFERS; i++)
        if (!p->progress_used[i]) break;

    if (i == MAX_BUFFERS) {
        av_log(p->avctx, AV_LOG_ERROR, "allocate_progress() overflow\n");
        return NULL;
    }

    p->progress_used[i] = 1;

    return p->progress[i];
}

int ff_thread_get_buffer(AVCodecContext *avctx, AVFrame *f)
{
    PerThreadContext *p = avctx->thread_opaque;
    int *progress, err;

    f->owner = avctx;

    ff_init_buffer_info(avctx, f);

    if (!(avctx->active_thread_type&FF_THREAD_FRAME)) {
        f->thread_opaque = NULL;
        return avctx->get_buffer(avctx, f);
    }

    if (p->state != STATE_SETTING_UP &&
        (avctx->codec->update_thread_context || (!avctx->thread_safe_callbacks &&
                avctx->get_buffer != avcodec_default_get_buffer))) {
        av_log(avctx, AV_LOG_ERROR, "get_buffer() cannot be called after ff_thread_finish_setup()\n");
        return -1;
    }

    pthread_mutex_lock(&p->parent->buffer_mutex);
    f->thread_opaque = progress = allocate_progress(p);

    if (!progress) {
        pthread_mutex_unlock(&p->parent->buffer_mutex);
        return -1;
    }

    progress[0] =
    progress[1] = -1;

    if (avctx->thread_safe_callbacks ||
        avctx->get_buffer == avcodec_default_get_buffer) {
        err = avctx->get_buffer(avctx, f);
    } else {
        p->requested_frame = f;
        p->state = STATE_GET_BUFFER;
        pthread_mutex_lock(&p->progress_mutex);
        pthread_cond_signal(&p->progress_cond);

        while (p->state != STATE_SETTING_UP)
            pthread_cond_wait(&p->progress_cond, &p->progress_mutex);

        err = p->result;

        pthread_mutex_unlock(&p->progress_mutex);

        if (!avctx->codec->update_thread_context)
            ff_thread_finish_setup(avctx);
    }

    pthread_mutex_unlock(&p->parent->buffer_mutex);

    return err;
}

void ff_thread_release_buffer(AVCodecContext *avctx, AVFrame *f)
{
    PerThreadContext *p = avctx->thread_opaque;
    FrameThreadContext *fctx;

    if (!(avctx->active_thread_type&FF_THREAD_FRAME)) {
        avctx->release_buffer(avctx, f);
        return;
    }

    if (p->num_released_buffers >= MAX_BUFFERS) {
        av_log(p->avctx, AV_LOG_ERROR, "too many thread_release_buffer calls!\n");
        return;
    }

    if(avctx->debug & FF_DEBUG_BUFFERS)
        av_log(avctx, AV_LOG_DEBUG, "thread_release_buffer called on pic %p\n", f);

    fctx = p->parent;
    pthread_mutex_lock(&fctx->buffer_mutex);
    p->released_buffers[p->num_released_buffers++] = *f;
    pthread_mutex_unlock(&fctx->buffer_mutex);
    memset(f->data, 0, sizeof(f->data));
}

/**
 * Set the threading algorithms used.
 *
 * Threading requires more than one thread.
 * Frame threading requires entire frames to be passed to the codec,
 * and introduces extra decoding delay, so is incompatible with low_delay.
 *
 * @param avctx The context.
 */
static void validate_thread_parameters(AVCodecContext *avctx)
{
    int frame_threading_supported = (avctx->codec->capabilities & CODEC_CAP_FRAME_THREADS)
                                && !(avctx->flags & CODEC_FLAG_TRUNCATED)
                                && !(avctx->flags & CODEC_FLAG_LOW_DELAY)
                                && !(avctx->flags2 & CODEC_FLAG2_CHUNKS);
    if (avctx->thread_count == 1) {
        avctx->active_thread_type = 0;
    } else if (frame_threading_supported && (avctx->thread_type & FF_THREAD_FRAME)) {
        avctx->active_thread_type = FF_THREAD_FRAME;
    } else if (avctx->codec->capabilities & CODEC_CAP_SLICE_THREADS &&
               avctx->thread_type & FF_THREAD_SLICE) {
        avctx->active_thread_type = FF_THREAD_SLICE;
    } else if (!(avctx->codec->capabilities & CODEC_CAP_AUTO_THREADS)) {
        avctx->thread_count       = 1;
        avctx->active_thread_type = 0;
    }
}

int ff_thread_init(AVCodecContext *avctx)
{
    if (avctx->thread_opaque) {
        av_log(avctx, AV_LOG_ERROR, "avcodec_thread_init is ignored after avcodec_open\n");
        return -1;
    }

#if HAVE_W32THREADS
    w32thread_init();
#endif

    if (avctx->codec) {
        validate_thread_parameters(avctx);

        if (avctx->active_thread_type&FF_THREAD_SLICE)
            return thread_init(avctx);
        else if (avctx->active_thread_type&FF_THREAD_FRAME)
            return frame_thread_init(avctx);
    }

    return 0;
}

void ff_thread_free(AVCodecContext *avctx)
{
    if (avctx->active_thread_type&FF_THREAD_FRAME)
        frame_thread_free(avctx, avctx->thread_count);
    else
        thread_free(avctx);
}<|MERGE_RESOLUTION|>--- conflicted
+++ resolved
@@ -477,9 +477,7 @@
 
     dst->frame_number     = src->frame_number;
     dst->reordered_opaque = src->reordered_opaque;
-<<<<<<< HEAD
     dst->thread_safe_callbacks = src->thread_safe_callbacks;
-=======
 
     if (src->slice_count && src->slice_offset) {
         if (dst->slice_count < src->slice_count) {
@@ -496,7 +494,6 @@
     }
     dst->slice_count = src->slice_count;
     return 0;
->>>>>>> ad7beb2c
 #undef copy_fields
 }
 
