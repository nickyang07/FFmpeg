--- conflicted
+++ resolved
@@ -4119,20 +4119,10 @@
 
         field_end(h, 0);
 
-<<<<<<< HEAD
         *data_size = 0; /* Wait for second field. */
         if (h->next_output_pic && (h->next_output_pic->sync || h->sync>1)) {
                 *data_size = sizeof(AVFrame);
-                *pict = *(AVFrame*)h->next_output_pic;
-=======
-        if (!h->next_output_pic) {
-            /* Wait for second field. */
-            *data_size = 0;
-
-        } else {
-            *data_size = sizeof(AVFrame);
-            *pict      = h->next_output_pic->f;
->>>>>>> 9d87374e
+                *pict      = h->next_output_pic->f;
         }
     }
 
