--- conflicted
+++ resolved
@@ -1506,14 +1506,9 @@
 
         h->is_avc = 1;
 
-<<<<<<< HEAD
         if (size < 7) {
-            av_log(avctx, AV_LOG_ERROR, "avcC too short\n");
-=======
-        if (avctx->extradata_size < 7) {
             av_log(avctx, AV_LOG_ERROR,
-                   "avcC %d too short\n", avctx->extradata_size);
->>>>>>> 73e8fab3
+                   "avcC %d too short\n", size);
             return AVERROR_INVALIDDATA;
         }
         /* sps and pps in the avcC always have length coded with 2 bytes,
@@ -3479,13 +3474,8 @@
     slice_type = get_ue_golomb_31(&h->gb);
     if (slice_type > 9) {
         av_log(h->avctx, AV_LOG_ERROR,
-<<<<<<< HEAD
-               "slice type too large (%d) at %d %d\n",
+               "slice type %d too large at %d %d\n",
                slice_type, h->mb_x, h->mb_y);
-=======
-               "slice type %d too large at %d %d\n",
-               h->slice_type, h->mb_x, h->mb_y);
->>>>>>> 73e8fab3
         return AVERROR_INVALIDDATA;
     }
     if (slice_type > 4) {
@@ -3509,11 +3499,7 @@
 
     pps_id = get_ue_golomb(&h->gb);
     if (pps_id >= MAX_PPS_COUNT) {
-<<<<<<< HEAD
-        av_log(h->avctx, AV_LOG_ERROR, "pps_id %d out of range\n", pps_id);
-=======
         av_log(h->avctx, AV_LOG_ERROR, "pps_id %u out of range\n", pps_id);
->>>>>>> 73e8fab3
         return AVERROR_INVALIDDATA;
     }
     if (!h0->pps_buffers[pps_id]) {
