/*
 * H.26L/H.264/AVC/JVT/14496-10/... decoder
 * Copyright (c) 2003 Michael Niedermayer <michaelni@gmx.at>
 *
 * This file is part of FFmpeg.
 *
 * FFmpeg is free software; you can redistribute it and/or
 * modify it under the terms of the GNU Lesser General Public
 * License as published by the Free Software Foundation; either
 * version 2.1 of the License, or (at your option) any later version.
 *
 * FFmpeg is distributed in the hope that it will be useful,
 * but WITHOUT ANY WARRANTY; without even the implied warranty of
 * MERCHANTABILITY or FITNESS FOR A PARTICULAR PURPOSE.  See the GNU
 * Lesser General Public License for more details.
 *
 * You should have received a copy of the GNU Lesser General Public
 * License along with FFmpeg; if not, write to the Free Software
 * Foundation, Inc., 51 Franklin Street, Fifth Floor, Boston, MA 02110-1301 USA
 */

/**
 * @file
 * H.264 / AVC / MPEG4 part10 macroblock decoding
 */

#include <stdint.h>

#include "config.h"

#include "libavutil/common.h"
#include "libavutil/intreadwrite.h"
#include "avcodec.h"
#include "h264.h"
#include "qpeldsp.h"
#include "svq3.h"
#include "thread.h"

static inline int get_lowest_part_list_y(H264Context *h, H264Picture *pic, int n,
                                         int height, int y_offset, int list)
{
    int raw_my             = h->mv_cache[list][scan8[n]][1];
    int filter_height_down = (raw_my & 3) ? 3 : 0;
    int full_my            = (raw_my >> 2) + y_offset;
    int bottom             = full_my + filter_height_down + height;

    av_assert2(height >= 0);

    return FFMAX(0, bottom);
}

static inline void get_lowest_part_y(H264Context *h, int16_t refs[2][48], int n,
                                     int height, int y_offset, int list0,
                                     int list1, int *nrefs)
{
    int my;

    y_offset += 16 * (h->mb_y >> MB_FIELD(h));

    if (list0) {
        int ref_n = h->ref_cache[0][scan8[n]];
        H264Picture *ref = &h->ref_list[0][ref_n];

        // Error resilience puts the current picture in the ref list.
        // Don't try to wait on these as it will cause a deadlock.
        // Fields can wait on each other, though.
        if (ref->tf.progress->data != h->cur_pic.tf.progress->data ||
            (ref->reference & 3) != h->picture_structure) {
            my = get_lowest_part_list_y(h, ref, n, height, y_offset, 0);
            if (refs[0][ref_n] < 0)
                nrefs[0] += 1;
            refs[0][ref_n] = FFMAX(refs[0][ref_n], my);
        }
    }

    if (list1) {
        int ref_n    = h->ref_cache[1][scan8[n]];
        H264Picture *ref = &h->ref_list[1][ref_n];

        if (ref->tf.progress->data != h->cur_pic.tf.progress->data ||
            (ref->reference & 3) != h->picture_structure) {
            my = get_lowest_part_list_y(h, ref, n, height, y_offset, 1);
            if (refs[1][ref_n] < 0)
                nrefs[1] += 1;
            refs[1][ref_n] = FFMAX(refs[1][ref_n], my);
        }
    }
}

/**
 * Wait until all reference frames are available for MC operations.
 *
 * @param h the H264 context
 */
static void await_references(H264Context *h)
{
    const int mb_xy   = h->mb_xy;
    const int mb_type = h->cur_pic.mb_type[mb_xy];
    int16_t refs[2][48];
    int nrefs[2] = { 0 };
    int ref, list;

    memset(refs, -1, sizeof(refs));

    if (IS_16X16(mb_type)) {
        get_lowest_part_y(h, refs, 0, 16, 0,
                          IS_DIR(mb_type, 0, 0), IS_DIR(mb_type, 0, 1), nrefs);
    } else if (IS_16X8(mb_type)) {
        get_lowest_part_y(h, refs, 0, 8, 0,
                          IS_DIR(mb_type, 0, 0), IS_DIR(mb_type, 0, 1), nrefs);
        get_lowest_part_y(h, refs, 8, 8, 8,
                          IS_DIR(mb_type, 1, 0), IS_DIR(mb_type, 1, 1), nrefs);
    } else if (IS_8X16(mb_type)) {
        get_lowest_part_y(h, refs, 0, 16, 0,
                          IS_DIR(mb_type, 0, 0), IS_DIR(mb_type, 0, 1), nrefs);
        get_lowest_part_y(h, refs, 4, 16, 0,
                          IS_DIR(mb_type, 1, 0), IS_DIR(mb_type, 1, 1), nrefs);
    } else {
        int i;

        av_assert2(IS_8X8(mb_type));

        for (i = 0; i < 4; i++) {
            const int sub_mb_type = h->sub_mb_type[i];
            const int n           = 4 * i;
            int y_offset          = (i & 2) << 2;

            if (IS_SUB_8X8(sub_mb_type)) {
                get_lowest_part_y(h, refs, n, 8, y_offset,
                                  IS_DIR(sub_mb_type, 0, 0),
                                  IS_DIR(sub_mb_type, 0, 1),
                                  nrefs);
            } else if (IS_SUB_8X4(sub_mb_type)) {
                get_lowest_part_y(h, refs, n, 4, y_offset,
                                  IS_DIR(sub_mb_type, 0, 0),
                                  IS_DIR(sub_mb_type, 0, 1),
                                  nrefs);
                get_lowest_part_y(h, refs, n + 2, 4, y_offset + 4,
                                  IS_DIR(sub_mb_type, 0, 0),
                                  IS_DIR(sub_mb_type, 0, 1),
                                  nrefs);
            } else if (IS_SUB_4X8(sub_mb_type)) {
                get_lowest_part_y(h, refs, n, 8, y_offset,
                                  IS_DIR(sub_mb_type, 0, 0),
                                  IS_DIR(sub_mb_type, 0, 1),
                                  nrefs);
                get_lowest_part_y(h, refs, n + 1, 8, y_offset,
                                  IS_DIR(sub_mb_type, 0, 0),
                                  IS_DIR(sub_mb_type, 0, 1),
                                  nrefs);
            } else {
                int j;
                av_assert2(IS_SUB_4X4(sub_mb_type));
                for (j = 0; j < 4; j++) {
                    int sub_y_offset = y_offset + 2 * (j & 2);
                    get_lowest_part_y(h, refs, n + j, 4, sub_y_offset,
                                      IS_DIR(sub_mb_type, 0, 0),
                                      IS_DIR(sub_mb_type, 0, 1),
                                      nrefs);
                }
            }
        }
    }

    for (list = h->list_count - 1; list >= 0; list--)
        for (ref = 0; ref < 48 && nrefs[list]; ref++) {
            int row = refs[list][ref];
            if (row >= 0) {
                H264Picture *ref_pic  = &h->ref_list[list][ref];
                int ref_field         = ref_pic->reference - 1;
                int ref_field_picture = ref_pic->field_picture;
                int pic_height        = 16 * h->mb_height >> ref_field_picture;

                row <<= MB_MBAFF(h);
                nrefs[list]--;

                if (!FIELD_PICTURE(h) && ref_field_picture) { // frame referencing two fields
                    ff_thread_await_progress(&ref_pic->tf,
                                             FFMIN((row >> 1) - !(row & 1),
                                                   pic_height - 1),
                                             1);
                    ff_thread_await_progress(&ref_pic->tf,
                                             FFMIN((row >> 1), pic_height - 1),
                                             0);
                } else if (FIELD_PICTURE(h) && !ref_field_picture) { // field referencing one field of a frame
                    ff_thread_await_progress(&ref_pic->tf,
                                             FFMIN(row * 2 + ref_field,
                                                   pic_height - 1),
                                             0);
                } else if (FIELD_PICTURE(h)) {
                    ff_thread_await_progress(&ref_pic->tf,
                                             FFMIN(row, pic_height - 1),
                                             ref_field);
                } else {
                    ff_thread_await_progress(&ref_pic->tf,
                                             FFMIN(row, pic_height - 1),
                                             0);
                }
            }
        }
}

static av_always_inline void mc_dir_part(H264Context *h, H264Picture *pic,
                                         int n, int square, int height,
                                         int delta, int list,
                                         uint8_t *dest_y, uint8_t *dest_cb,
                                         uint8_t *dest_cr,
                                         int src_x_offset, int src_y_offset,
                                         qpel_mc_func *qpix_op,
                                         h264_chroma_mc_func chroma_op,
                                         int pixel_shift, int chroma_idc)
{
    const int mx      = h->mv_cache[list][scan8[n]][0] + src_x_offset * 8;
    int my            = h->mv_cache[list][scan8[n]][1] + src_y_offset * 8;
    const int luma_xy = (mx & 3) + ((my & 3) << 2);
    ptrdiff_t offset  = (mx >> 2) * (1 << pixel_shift) + (my >> 2) * h->mb_linesize;
    uint8_t *src_y    = pic->f.data[0] + offset;
    uint8_t *src_cb, *src_cr;
    int extra_width  = 0;
    int extra_height = 0;
    int emu = 0;
    const int full_mx    = mx >> 2;
    const int full_my    = my >> 2;
    const int pic_width  = 16 * h->mb_width;
    const int pic_height = 16 * h->mb_height >> MB_FIELD(h);
    int ysh;

    if (mx & 7)
        extra_width -= 3;
    if (my & 7)
        extra_height -= 3;

    if (full_mx                <          0 - extra_width  ||
        full_my                <          0 - extra_height ||
        full_mx + 16 /*FIXME*/ > pic_width  + extra_width  ||
        full_my + 16 /*FIXME*/ > pic_height + extra_height) {
        h->vdsp.emulated_edge_mc(h->edge_emu_buffer,
                                 src_y - (2 << pixel_shift) - 2 * h->mb_linesize,
                                 h->mb_linesize, h->mb_linesize,
                                 16 + 5, 16 + 5 /*FIXME*/, full_mx - 2,
                                 full_my - 2, pic_width, pic_height);
        src_y = h->edge_emu_buffer + (2 << pixel_shift) + 2 * h->mb_linesize;
        emu   = 1;
    }

    qpix_op[luma_xy](dest_y, src_y, h->mb_linesize); // FIXME try variable height perhaps?
    if (!square)
        qpix_op[luma_xy](dest_y + delta, src_y + delta, h->mb_linesize);

    if (CONFIG_GRAY && h->flags & CODEC_FLAG_GRAY)
        return;

    if (chroma_idc == 3 /* yuv444 */) {
        src_cb = pic->f.data[1] + offset;
        if (emu) {
            h->vdsp.emulated_edge_mc(h->edge_emu_buffer,
                                     src_cb - (2 << pixel_shift) - 2 * h->mb_linesize,
                                     h->mb_linesize, h->mb_linesize,
                                     16 + 5, 16 + 5 /*FIXME*/,
                                     full_mx - 2, full_my - 2,
                                     pic_width, pic_height);
            src_cb = h->edge_emu_buffer + (2 << pixel_shift) + 2 * h->mb_linesize;
        }
        qpix_op[luma_xy](dest_cb, src_cb, h->mb_linesize); // FIXME try variable height perhaps?
        if (!square)
            qpix_op[luma_xy](dest_cb + delta, src_cb + delta, h->mb_linesize);

        src_cr = pic->f.data[2] + offset;
        if (emu) {
            h->vdsp.emulated_edge_mc(h->edge_emu_buffer,
                                     src_cr - (2 << pixel_shift) - 2 * h->mb_linesize,
                                     h->mb_linesize, h->mb_linesize,
                                     16 + 5, 16 + 5 /*FIXME*/,
                                     full_mx - 2, full_my - 2,
                                     pic_width, pic_height);
            src_cr = h->edge_emu_buffer + (2 << pixel_shift) + 2 * h->mb_linesize;
        }
        qpix_op[luma_xy](dest_cr, src_cr, h->mb_linesize); // FIXME try variable height perhaps?
        if (!square)
            qpix_op[luma_xy](dest_cr + delta, src_cr + delta, h->mb_linesize);
        return;
    }

    ysh = 3 - (chroma_idc == 2 /* yuv422 */);
    if (chroma_idc == 1 /* yuv420 */ && MB_FIELD(h)) {
        // chroma offset when predicting from a field of opposite parity
        my  += 2 * ((h->mb_y & 1) - (pic->reference - 1));
        emu |= (my >> 3) < 0 || (my >> 3) + 8 >= (pic_height >> 1);
    }

    src_cb = pic->f.data[1] + ((mx >> 3) * (1 << pixel_shift)) +
             (my >> ysh) * h->mb_uvlinesize;
    src_cr = pic->f.data[2] + ((mx >> 3) * (1 << pixel_shift)) +
             (my >> ysh) * h->mb_uvlinesize;

    if (emu) {
        h->vdsp.emulated_edge_mc(h->edge_emu_buffer, src_cb,
                                 h->mb_uvlinesize, h->mb_uvlinesize,
                                 9, 8 * chroma_idc + 1, (mx >> 3), (my >> ysh),
                                 pic_width >> 1, pic_height >> (chroma_idc == 1 /* yuv420 */));
        src_cb = h->edge_emu_buffer;
    }
    chroma_op(dest_cb, src_cb, h->mb_uvlinesize,
              height >> (chroma_idc == 1 /* yuv420 */),
              mx & 7, ((unsigned)my << (chroma_idc == 2 /* yuv422 */)) & 7);

    if (emu) {
        h->vdsp.emulated_edge_mc(h->edge_emu_buffer, src_cr,
                                 h->mb_uvlinesize, h->mb_uvlinesize,
                                 9, 8 * chroma_idc + 1, (mx >> 3), (my >> ysh),
                                 pic_width >> 1, pic_height >> (chroma_idc == 1 /* yuv420 */));
        src_cr = h->edge_emu_buffer;
    }
    chroma_op(dest_cr, src_cr, h->mb_uvlinesize, height >> (chroma_idc == 1 /* yuv420 */),
              mx & 7, ((unsigned)my << (chroma_idc == 2 /* yuv422 */)) & 7);
}

static av_always_inline void mc_part_std(H264Context *h, int n, int square,
                                         int height, int delta,
                                         uint8_t *dest_y, uint8_t *dest_cb,
                                         uint8_t *dest_cr,
                                         int x_offset, int y_offset,
                                         qpel_mc_func *qpix_put,
                                         h264_chroma_mc_func chroma_put,
                                         qpel_mc_func *qpix_avg,
                                         h264_chroma_mc_func chroma_avg,
                                         int list0, int list1,
                                         int pixel_shift, int chroma_idc)
{
    qpel_mc_func *qpix_op         = qpix_put;
    h264_chroma_mc_func chroma_op = chroma_put;

    dest_y += (2 * x_offset << pixel_shift) + 2 * y_offset * h->mb_linesize;
    if (chroma_idc == 3 /* yuv444 */) {
        dest_cb += (2 * x_offset << pixel_shift) + 2 * y_offset * h->mb_linesize;
        dest_cr += (2 * x_offset << pixel_shift) + 2 * y_offset * h->mb_linesize;
    } else if (chroma_idc == 2 /* yuv422 */) {
        dest_cb += (x_offset << pixel_shift) + 2 * y_offset * h->mb_uvlinesize;
        dest_cr += (x_offset << pixel_shift) + 2 * y_offset * h->mb_uvlinesize;
    } else { /* yuv420 */
        dest_cb += (x_offset << pixel_shift) + y_offset * h->mb_uvlinesize;
        dest_cr += (x_offset << pixel_shift) + y_offset * h->mb_uvlinesize;
    }
    x_offset += 8 * h->mb_x;
    y_offset += 8 * (h->mb_y >> MB_FIELD(h));

    if (list0) {
        H264Picture *ref = &h->ref_list[0][h->ref_cache[0][scan8[n]]];
        mc_dir_part(h, ref, n, square, height, delta, 0,
                    dest_y, dest_cb, dest_cr, x_offset, y_offset,
                    qpix_op, chroma_op, pixel_shift, chroma_idc);

        qpix_op   = qpix_avg;
        chroma_op = chroma_avg;
    }

    if (list1) {
        H264Picture *ref = &h->ref_list[1][h->ref_cache[1][scan8[n]]];
        mc_dir_part(h, ref, n, square, height, delta, 1,
                    dest_y, dest_cb, dest_cr, x_offset, y_offset,
                    qpix_op, chroma_op, pixel_shift, chroma_idc);
    }
}

static av_always_inline void mc_part_weighted(H264Context *h, H264SliceContext *sl,
                                              int n, int square,
                                              int height, int delta,
                                              uint8_t *dest_y, uint8_t *dest_cb,
                                              uint8_t *dest_cr,
                                              int x_offset, int y_offset,
                                              qpel_mc_func *qpix_put,
                                              h264_chroma_mc_func chroma_put,
                                              h264_weight_func luma_weight_op,
                                              h264_weight_func chroma_weight_op,
                                              h264_biweight_func luma_weight_avg,
                                              h264_biweight_func chroma_weight_avg,
                                              int list0, int list1,
                                              int pixel_shift, int chroma_idc)
{
    int chroma_height;

    dest_y += (2 * x_offset << pixel_shift) + 2 * y_offset * h->mb_linesize;
    if (chroma_idc == 3 /* yuv444 */) {
        chroma_height     = height;
        chroma_weight_avg = luma_weight_avg;
        chroma_weight_op  = luma_weight_op;
        dest_cb += (2 * x_offset << pixel_shift) + 2 * y_offset * h->mb_linesize;
        dest_cr += (2 * x_offset << pixel_shift) + 2 * y_offset * h->mb_linesize;
    } else if (chroma_idc == 2 /* yuv422 */) {
        chroma_height = height;
        dest_cb      += (x_offset << pixel_shift) + 2 * y_offset * h->mb_uvlinesize;
        dest_cr      += (x_offset << pixel_shift) + 2 * y_offset * h->mb_uvlinesize;
    } else { /* yuv420 */
        chroma_height = height >> 1;
        dest_cb      += (x_offset << pixel_shift) + y_offset * h->mb_uvlinesize;
        dest_cr      += (x_offset << pixel_shift) + y_offset * h->mb_uvlinesize;
    }
    x_offset += 8 * h->mb_x;
    y_offset += 8 * (h->mb_y >> MB_FIELD(h));

    if (list0 && list1) {
        /* don't optimize for luma-only case, since B-frames usually
         * use implicit weights => chroma too. */
        uint8_t *tmp_cb = h->bipred_scratchpad;
        uint8_t *tmp_cr = h->bipred_scratchpad + (16 << pixel_shift);
        uint8_t *tmp_y  = h->bipred_scratchpad + 16 * h->mb_uvlinesize;
        int refn0       = h->ref_cache[0][scan8[n]];
        int refn1       = h->ref_cache[1][scan8[n]];

        mc_dir_part(h, &h->ref_list[0][refn0], n, square, height, delta, 0,
                    dest_y, dest_cb, dest_cr,
                    x_offset, y_offset, qpix_put, chroma_put,
                    pixel_shift, chroma_idc);
        mc_dir_part(h, &h->ref_list[1][refn1], n, square, height, delta, 1,
                    tmp_y, tmp_cb, tmp_cr,
                    x_offset, y_offset, qpix_put, chroma_put,
                    pixel_shift, chroma_idc);

        if (sl->use_weight == 2) {
            int weight0 = sl->implicit_weight[refn0][refn1][h->mb_y & 1];
            int weight1 = 64 - weight0;
            luma_weight_avg(dest_y, tmp_y, h->mb_linesize,
                            height, 5, weight0, weight1, 0);
            if (!CONFIG_GRAY || !(h->flags & CODEC_FLAG_GRAY)) {
                chroma_weight_avg(dest_cb, tmp_cb, h->mb_uvlinesize,
                                  chroma_height, 5, weight0, weight1, 0);
                chroma_weight_avg(dest_cr, tmp_cr, h->mb_uvlinesize,
                                  chroma_height, 5, weight0, weight1, 0);
            }
        } else {
            luma_weight_avg(dest_y, tmp_y, h->mb_linesize, height,
                            sl->luma_log2_weight_denom,
                            sl->luma_weight[refn0][0][0],
                            sl->luma_weight[refn1][1][0],
                            sl->luma_weight[refn0][0][1] +
                            sl->luma_weight[refn1][1][1]);
            if (!CONFIG_GRAY || !(h->flags & CODEC_FLAG_GRAY)) {
                chroma_weight_avg(dest_cb, tmp_cb, h->mb_uvlinesize, chroma_height,
                                  sl->chroma_log2_weight_denom,
                                  sl->chroma_weight[refn0][0][0][0],
                                  sl->chroma_weight[refn1][1][0][0],
                                  sl->chroma_weight[refn0][0][0][1] +
                                  sl->chroma_weight[refn1][1][0][1]);
                chroma_weight_avg(dest_cr, tmp_cr, h->mb_uvlinesize, chroma_height,
                                  sl->chroma_log2_weight_denom,
                                  sl->chroma_weight[refn0][0][1][0],
                                  sl->chroma_weight[refn1][1][1][0],
                                  sl->chroma_weight[refn0][0][1][1] +
                                  sl->chroma_weight[refn1][1][1][1]);
            }
        }
    } else {
        int list     = list1 ? 1 : 0;
        int refn     = h->ref_cache[list][scan8[n]];
        H264Picture *ref = &h->ref_list[list][refn];
        mc_dir_part(h, ref, n, square, height, delta, list,
                    dest_y, dest_cb, dest_cr, x_offset, y_offset,
                    qpix_put, chroma_put, pixel_shift, chroma_idc);

        luma_weight_op(dest_y, h->mb_linesize, height,
                       sl->luma_log2_weight_denom,
                       sl->luma_weight[refn][list][0],
                       sl->luma_weight[refn][list][1]);
        if (!CONFIG_GRAY || !(h->flags & CODEC_FLAG_GRAY)) {
            if (sl->use_weight_chroma) {
                chroma_weight_op(dest_cb, h->mb_uvlinesize, chroma_height,
                                 sl->chroma_log2_weight_denom,
                                 sl->chroma_weight[refn][list][0][0],
                                 sl->chroma_weight[refn][list][0][1]);
                chroma_weight_op(dest_cr, h->mb_uvlinesize, chroma_height,
                                 sl->chroma_log2_weight_denom,
                                 sl->chroma_weight[refn][list][1][0],
                                 sl->chroma_weight[refn][list][1][1]);
            }
        }
    }
}

static av_always_inline void prefetch_motion(H264Context *h, int list,
                                             int pixel_shift, int chroma_idc)
{
    /* fetch pixels for estimated mv 4 macroblocks ahead
     * optimized for 64byte cache lines */
    const int refn = h->ref_cache[list][scan8[0]];
    if (refn >= 0) {
        const int mx  = (h->mv_cache[list][scan8[0]][0] >> 2) + 16 * h->mb_x + 8;
        const int my  = (h->mv_cache[list][scan8[0]][1] >> 2) + 16 * h->mb_y;
        uint8_t **src = h->ref_list[list][refn].f.data;
        int off       =  mx * (1<< pixel_shift) +
                        (my + (h->mb_x & 3) * 4) * h->mb_linesize +
                        (64 << pixel_shift);
        h->vdsp.prefetch(src[0] + off, h->linesize, 4);
        if (chroma_idc == 3 /* yuv444 */) {
            h->vdsp.prefetch(src[1] + off, h->linesize, 4);
            h->vdsp.prefetch(src[2] + off, h->linesize, 4);
        } else {
            off= ((mx>>1)+64) * (1<<pixel_shift) + ((my>>1) + (h->mb_x&7))*h->uvlinesize;
            h->vdsp.prefetch(src[1] + off, src[2] - src[1], 2);
        }
    }
}

static av_always_inline void xchg_mb_border(H264Context *h, H264SliceContext *sl,
                                            uint8_t *src_y,
                                            uint8_t *src_cb, uint8_t *src_cr,
                                            int linesize, int uvlinesize,
                                            int xchg, int chroma444,
                                            int simple, int pixel_shift)
{
    int deblock_topleft;
    int deblock_top;
    int top_idx = 1;
    uint8_t *top_border_m1;
    uint8_t *top_border;

    if (!simple && FRAME_MBAFF(h)) {
        if (h->mb_y & 1) {
            if (!MB_MBAFF(h))
                return;
        } else {
            top_idx = MB_MBAFF(h) ? 0 : 1;
        }
    }

    if (h->deblocking_filter == 2) {
        deblock_topleft = h->slice_table[h->mb_xy - 1 - h->mb_stride] == h->slice_num;
        deblock_top     = sl->top_type;
    } else {
        deblock_topleft = (h->mb_x > 0);
        deblock_top     = (h->mb_y > !!MB_FIELD(h));
    }

    src_y  -= linesize   + 1 + pixel_shift;
    src_cb -= uvlinesize + 1 + pixel_shift;
    src_cr -= uvlinesize + 1 + pixel_shift;

    top_border_m1 = h->top_borders[top_idx][h->mb_x - 1];
    top_border    = h->top_borders[top_idx][h->mb_x];

#define XCHG(a, b, xchg)                        \
    if (pixel_shift) {                          \
        if (xchg) {                             \
            AV_SWAP64(b + 0, a + 0);            \
            AV_SWAP64(b + 8, a + 8);            \
        } else {                                \
            AV_COPY128(b, a);                   \
        }                                       \
    } else if (xchg)                            \
        AV_SWAP64(b, a);                        \
    else                                        \
        AV_COPY64(b, a);

    if (deblock_top) {
        if (deblock_topleft) {
            XCHG(top_border_m1 + (8 << pixel_shift),
                 src_y - (7 << pixel_shift), 1);
        }
        XCHG(top_border + (0 << pixel_shift), src_y + (1 << pixel_shift), xchg);
        XCHG(top_border + (8 << pixel_shift), src_y + (9 << pixel_shift), 1);
        if (h->mb_x + 1 < h->mb_width) {
            XCHG(h->top_borders[top_idx][h->mb_x + 1],
                 src_y + (17 << pixel_shift), 1);
        }
        if (simple || !CONFIG_GRAY || !(h->flags & CODEC_FLAG_GRAY)) {
            if (chroma444) {
                if (deblock_topleft) {
                    XCHG(top_border_m1 + (24 << pixel_shift), src_cb - (7 << pixel_shift), 1);
                    XCHG(top_border_m1 + (40 << pixel_shift), src_cr - (7 << pixel_shift), 1);
                }
                XCHG(top_border + (16 << pixel_shift), src_cb + (1 << pixel_shift), xchg);
                XCHG(top_border + (24 << pixel_shift), src_cb + (9 << pixel_shift), 1);
                XCHG(top_border + (32 << pixel_shift), src_cr + (1 << pixel_shift), xchg);
                XCHG(top_border + (40 << pixel_shift), src_cr + (9 << pixel_shift), 1);
                if (h->mb_x + 1 < h->mb_width) {
                    XCHG(h->top_borders[top_idx][h->mb_x + 1] + (16 << pixel_shift), src_cb + (17 << pixel_shift), 1);
                    XCHG(h->top_borders[top_idx][h->mb_x + 1] + (32 << pixel_shift), src_cr + (17 << pixel_shift), 1);
                }
            } else {
                if (deblock_topleft) {
                    XCHG(top_border_m1 + (16 << pixel_shift), src_cb - (7 << pixel_shift), 1);
                    XCHG(top_border_m1 + (24 << pixel_shift), src_cr - (7 << pixel_shift), 1);
                }
                XCHG(top_border + (16 << pixel_shift), src_cb + 1 + pixel_shift, 1);
                XCHG(top_border + (24 << pixel_shift), src_cr + 1 + pixel_shift, 1);
            }
        }
    }
}

static av_always_inline int dctcoef_get(int16_t *mb, int high_bit_depth,
                                        int index)
{
    if (high_bit_depth) {
        return AV_RN32A(((int32_t *)mb) + index);
    } else
        return AV_RN16A(mb + index);
}

static av_always_inline void dctcoef_set(int16_t *mb, int high_bit_depth,
                                         int index, int value)
{
    if (high_bit_depth) {
        AV_WN32A(((int32_t *)mb) + index, value);
    } else
        AV_WN16A(mb + index, value);
}

static av_always_inline void hl_decode_mb_predict_luma(H264Context *h,
                                                       H264SliceContext *sl,
                                                       int mb_type, int is_h264,
                                                       int simple,
                                                       int transform_bypass,
                                                       int pixel_shift,
                                                       int *block_offset,
                                                       int linesize,
                                                       uint8_t *dest_y, int p)
{
    void (*idct_add)(uint8_t *dst, int16_t *block, int stride);
    void (*idct_dc_add)(uint8_t *dst, int16_t *block, int stride);
    int i;
    int qscale = p == 0 ? sl->qscale : sl->chroma_qp[p - 1];
    block_offset += 16 * p;
    if (IS_INTRA4x4(mb_type)) {
        if (IS_8x8DCT(mb_type)) {
            if (transform_bypass) {
                idct_dc_add =
                idct_add    = h->h264dsp.h264_add_pixels8_clear;
            } else {
                idct_dc_add = h->h264dsp.h264_idct8_dc_add;
                idct_add    = h->h264dsp.h264_idct8_add;
            }
            for (i = 0; i < 16; i += 4) {
                uint8_t *const ptr = dest_y + block_offset[i];
                const int dir      = sl->intra4x4_pred_mode_cache[scan8[i]];
                if (transform_bypass && h->sps.profile_idc == 244 && dir <= 1) {
                    if (h->x264_build != -1) {
                        h->hpc.pred8x8l_add[dir](ptr, h->mb + (i * 16 + p * 256 << pixel_shift), linesize);
                    } else
                        h->hpc.pred8x8l_filter_add[dir](ptr, h->mb + (i * 16 + p * 256 << pixel_shift),
                                                        (h-> topleft_samples_available << i) & 0x8000,
                                                        (h->topright_samples_available << i) & 0x4000, linesize);
                } else {
                    const int nnz = h->non_zero_count_cache[scan8[i + p * 16]];
                    h->hpc.pred8x8l[dir](ptr, (sl->topleft_samples_available << i) & 0x8000,
                                         (sl->topright_samples_available << i) & 0x4000, linesize);
                    if (nnz) {
                        if (nnz == 1 && dctcoef_get(h->mb, pixel_shift, i * 16 + p * 256))
                            idct_dc_add(ptr, h->mb + (i * 16 + p * 256 << pixel_shift), linesize);
                        else
                            idct_add(ptr, h->mb + (i * 16 + p * 256 << pixel_shift), linesize);
                    }
                }
            }
        } else {
            if (transform_bypass) {
                idct_dc_add  =
                idct_add     = h->h264dsp.h264_add_pixels4_clear;
            } else {
                idct_dc_add = h->h264dsp.h264_idct_dc_add;
                idct_add    = h->h264dsp.h264_idct_add;
            }
            for (i = 0; i < 16; i++) {
                uint8_t *const ptr = dest_y + block_offset[i];
                const int dir      = sl->intra4x4_pred_mode_cache[scan8[i]];

                if (transform_bypass && h->sps.profile_idc == 244 && dir <= 1) {
                    h->hpc.pred4x4_add[dir](ptr, h->mb + (i * 16 + p * 256 << pixel_shift), linesize);
                } else {
                    uint8_t *topright;
                    int nnz, tr;
                    uint64_t tr_high;
                    if (dir == DIAG_DOWN_LEFT_PRED || dir == VERT_LEFT_PRED) {
<<<<<<< HEAD
                        const int topright_avail = (h->topright_samples_available << i) & 0x8000;
                        av_assert2(h->mb_y || linesize <= block_offset[i]);
=======
                        const int topright_avail = (sl->topright_samples_available << i) & 0x8000;
                        assert(h->mb_y || linesize <= block_offset[i]);
>>>>>>> 64c81b2c
                        if (!topright_avail) {
                            if (pixel_shift) {
                                tr_high  = ((uint16_t *)ptr)[3 - linesize / 2] * 0x0001000100010001ULL;
                                topright = (uint8_t *)&tr_high;
                            } else {
                                tr       = ptr[3 - linesize] * 0x01010101u;
                                topright = (uint8_t *)&tr;
                            }
                        } else
                            topright = ptr + (4 << pixel_shift) - linesize;
                    } else
                        topright = NULL;

                    h->hpc.pred4x4[dir](ptr, topright, linesize);
                    nnz = h->non_zero_count_cache[scan8[i + p * 16]];
                    if (nnz) {
                        if (is_h264) {
                            if (nnz == 1 && dctcoef_get(h->mb, pixel_shift, i * 16 + p * 256))
                                idct_dc_add(ptr, h->mb + (i * 16 + p * 256 << pixel_shift), linesize);
                            else
                                idct_add(ptr, h->mb + (i * 16 + p * 256 << pixel_shift), linesize);
                        } else if (CONFIG_SVQ3_DECODER)
                            ff_svq3_add_idct_c(ptr, h->mb + i * 16 + p * 256, linesize, qscale, 0);
                    }
                }
            }
        }
    } else {
        h->hpc.pred16x16[sl->intra16x16_pred_mode](dest_y, linesize);
        if (is_h264) {
            if (h->non_zero_count_cache[scan8[LUMA_DC_BLOCK_INDEX + p]]) {
                if (!transform_bypass)
                    h->h264dsp.h264_luma_dc_dequant_idct(h->mb + (p * 256 << pixel_shift),
                                                         h->mb_luma_dc[p],
                                                         h->dequant4_coeff[p][qscale][0]);
                else {
                    static const uint8_t dc_mapping[16] = {
                         0 * 16,  1 * 16,  4 * 16,  5 * 16,
                         2 * 16,  3 * 16,  6 * 16,  7 * 16,
                         8 * 16,  9 * 16, 12 * 16, 13 * 16,
                        10 * 16, 11 * 16, 14 * 16, 15 * 16
                    };
                    for (i = 0; i < 16; i++)
                        dctcoef_set(h->mb + (p * 256 << pixel_shift),
                                    pixel_shift, dc_mapping[i],
                                    dctcoef_get(h->mb_luma_dc[p],
                                                pixel_shift, i));
                }
            }
        } else if (CONFIG_SVQ3_DECODER)
            ff_svq3_luma_dc_dequant_idct_c(h->mb + p * 256,
                                           h->mb_luma_dc[p], qscale);
    }
}

static av_always_inline void hl_decode_mb_idct_luma(H264Context *h, H264SliceContext *sl,
                                                    int mb_type,
                                                    int is_h264, int simple,
                                                    int transform_bypass,
                                                    int pixel_shift,
                                                    int *block_offset,
                                                    int linesize,
                                                    uint8_t *dest_y, int p)
{
    void (*idct_add)(uint8_t *dst, int16_t *block, int stride);
    int i;
    block_offset += 16 * p;
    if (!IS_INTRA4x4(mb_type)) {
        if (is_h264) {
            if (IS_INTRA16x16(mb_type)) {
                if (transform_bypass) {
                    if (h->sps.profile_idc == 244 &&
                        (sl->intra16x16_pred_mode == VERT_PRED8x8 ||
                         sl->intra16x16_pred_mode == HOR_PRED8x8)) {
                        h->hpc.pred16x16_add[sl->intra16x16_pred_mode](dest_y, block_offset,
                                                                      h->mb + (p * 256 << pixel_shift),
                                                                      linesize);
                    } else {
                        for (i = 0; i < 16; i++)
                            if (h->non_zero_count_cache[scan8[i + p * 16]] ||
                                dctcoef_get(h->mb, pixel_shift, i * 16 + p * 256))
                                h->h264dsp.h264_add_pixels4_clear(dest_y + block_offset[i],
                                                                  h->mb + (i * 16 + p * 256 << pixel_shift),
                                                                  linesize);
                    }
                } else {
                    h->h264dsp.h264_idct_add16intra(dest_y, block_offset,
                                                    h->mb + (p * 256 << pixel_shift),
                                                    linesize,
                                                    h->non_zero_count_cache + p * 5 * 8);
                }
            } else if (h->cbp & 15) {
                if (transform_bypass) {
                    const int di = IS_8x8DCT(mb_type) ? 4 : 1;
                    idct_add = IS_8x8DCT(mb_type) ? h->h264dsp.h264_add_pixels8_clear
                                                  : h->h264dsp.h264_add_pixels4_clear;
                    for (i = 0; i < 16; i += di)
                        if (h->non_zero_count_cache[scan8[i + p * 16]])
                            idct_add(dest_y + block_offset[i],
                                     h->mb + (i * 16 + p * 256 << pixel_shift),
                                     linesize);
                } else {
                    if (IS_8x8DCT(mb_type))
                        h->h264dsp.h264_idct8_add4(dest_y, block_offset,
                                                   h->mb + (p * 256 << pixel_shift),
                                                   linesize,
                                                   h->non_zero_count_cache + p * 5 * 8);
                    else
                        h->h264dsp.h264_idct_add16(dest_y, block_offset,
                                                   h->mb + (p * 256 << pixel_shift),
                                                   linesize,
                                                   h->non_zero_count_cache + p * 5 * 8);
                }
            }
        } else if (CONFIG_SVQ3_DECODER) {
            for (i = 0; i < 16; i++)
                if (h->non_zero_count_cache[scan8[i + p * 16]] || h->mb[i * 16 + p * 256]) {
                    // FIXME benchmark weird rule, & below
                    uint8_t *const ptr = dest_y + block_offset[i];
                    ff_svq3_add_idct_c(ptr, h->mb + i * 16 + p * 256, linesize,
                                       sl->qscale, IS_INTRA(mb_type) ? 1 : 0);
                }
        }
    }
}

#define BITS   8
#define SIMPLE 1
#include "h264_mb_template.c"

#undef  BITS
#define BITS   16
#include "h264_mb_template.c"

#undef  SIMPLE
#define SIMPLE 0
#include "h264_mb_template.c"

void ff_h264_hl_decode_mb(H264Context *h, H264SliceContext *sl)
{
    const int mb_xy   = h->mb_xy;
    const int mb_type = h->cur_pic.mb_type[mb_xy];
    int is_complex    = CONFIG_SMALL || h->is_complex ||
                        IS_INTRA_PCM(mb_type) || sl->qscale == 0;

    if (CHROMA444(h)) {
        if (is_complex || h->pixel_shift)
            hl_decode_mb_444_complex(h, sl);
        else
            hl_decode_mb_444_simple_8(h, sl);
    } else if (is_complex) {
        hl_decode_mb_complex(h, sl);
    } else if (h->pixel_shift) {
        hl_decode_mb_simple_16(h, sl);
    } else
        hl_decode_mb_simple_8(h, sl);
}<|MERGE_RESOLUTION|>--- conflicted
+++ resolved
@@ -637,8 +637,8 @@
                         h->hpc.pred8x8l_add[dir](ptr, h->mb + (i * 16 + p * 256 << pixel_shift), linesize);
                     } else
                         h->hpc.pred8x8l_filter_add[dir](ptr, h->mb + (i * 16 + p * 256 << pixel_shift),
-                                                        (h-> topleft_samples_available << i) & 0x8000,
-                                                        (h->topright_samples_available << i) & 0x4000, linesize);
+                                                        (sl-> topleft_samples_available << i) & 0x8000,
+                                                        (sl->topright_samples_available << i) & 0x4000, linesize);
                 } else {
                     const int nnz = h->non_zero_count_cache[scan8[i + p * 16]];
                     h->hpc.pred8x8l[dir](ptr, (sl->topleft_samples_available << i) & 0x8000,
@@ -670,13 +670,8 @@
                     int nnz, tr;
                     uint64_t tr_high;
                     if (dir == DIAG_DOWN_LEFT_PRED || dir == VERT_LEFT_PRED) {
-<<<<<<< HEAD
-                        const int topright_avail = (h->topright_samples_available << i) & 0x8000;
+                        const int topright_avail = (sl->topright_samples_available << i) & 0x8000;
                         av_assert2(h->mb_y || linesize <= block_offset[i]);
-=======
-                        const int topright_avail = (sl->topright_samples_available << i) & 0x8000;
-                        assert(h->mb_y || linesize <= block_offset[i]);
->>>>>>> 64c81b2c
                         if (!topright_avail) {
                             if (pixel_shift) {
                                 tr_high  = ((uint16_t *)ptr)[3 - linesize / 2] * 0x0001000100010001ULL;
