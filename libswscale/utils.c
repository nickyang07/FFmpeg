--- conflicted
+++ resolved
@@ -1062,32 +1062,19 @@
         c->srcBpc = 16;
     if (c->dstBpc == 16)
         dst_stride <<= 1;
-<<<<<<< HEAD
+
     if (INLINE_MMXEXT(cpu_flags) && c->srcBpc == 8 && c->dstBpc <= 14) {
-        c->canMMX2BeUsed = (dstW >= srcW && (dstW & 31) == 0 &&
-                            (srcW & 15) == 0) ? 1 : 0;
-        if (!c->canMMX2BeUsed && dstW >= srcW && (srcW & 15) == 0
-=======
-    FF_ALLOC_OR_GOTO(c, c->formatConvBuffer,
-                     (FFALIGN(srcW, 16) * 2 * FFALIGN(c->srcBpc, 8) >> 3) + 16,
-                     fail);
-    if (INLINE_MMXEXT(cpu_flags) && c->srcBpc == 8 && c->dstBpc <= 10) {
         c->canMMXEXTBeUsed = (dstW >= srcW && (dstW & 31) == 0 &&
                               (srcW & 15) == 0) ? 1 : 0;
         if (!c->canMMXEXTBeUsed && dstW >= srcW && (srcW & 15) == 0
->>>>>>> a65bdceb
+
             && (flags & SWS_FAST_BILINEAR)) {
             if (flags & SWS_PRINT_INFO)
                 av_log(c, AV_LOG_INFO,
                        "output width is not a multiple of 32 -> no MMXEXT scaler\n");
         }
-<<<<<<< HEAD
         if (usesHFilter || isNBPS(c->srcFormat) || is16BPS(c->srcFormat) || isAnyRGB(c->srcFormat))
-            c->canMMX2BeUsed=0;
-=======
-        if (usesHFilter)
             c->canMMXEXTBeUsed = 0;
->>>>>>> a65bdceb
     } else
         c->canMMXEXTBeUsed = 0;
 
@@ -1148,17 +1135,13 @@
             c->chrMmxextFilterCode = av_malloc(c->chrMmxextFilterCodeSize);
 #endif
 
-<<<<<<< HEAD
 #ifdef MAP_ANONYMOUS
-            if (c->lumMmx2FilterCode == MAP_FAILED || c->chrMmx2FilterCode == MAP_FAILED)
+            if (c->lumMmxextFilterCode == MAP_FAILED || c->chrMmxextFilterCode == MAP_FAILED)
 #else
-            if (!c->lumMmx2FilterCode || !c->chrMmx2FilterCode)
+            if (!c->lumMmxextFilterCode || !c->chrMmxextFilterCode)
 #endif
             {
                 av_log(c, AV_LOG_ERROR, "Failed to allocate MMX2FilterCode\n");
-=======
-            if (!c->lumMmxextFilterCode || !c->chrMmxextFilterCode)
->>>>>>> a65bdceb
                 return AVERROR(ENOMEM);
             }
 
@@ -1167,17 +1150,10 @@
             FF_ALLOCZ_OR_GOTO(c, c->hLumFilterPos, (dstW       / 2 / 8 + 8) * sizeof(int32_t), fail);
             FF_ALLOCZ_OR_GOTO(c, c->hChrFilterPos, (c->chrDstW / 2 / 4 + 8) * sizeof(int32_t), fail);
 
-<<<<<<< HEAD
-            initMMX2HScaler(      dstW, c->lumXInc, c->lumMmx2FilterCode,
+            initMMX2HScaler(      dstW, c->lumXInc, c->lumMmxextFilterCode,
                             c->hLumFilter, (uint32_t*)c->hLumFilterPos, 8);
-            initMMX2HScaler(c->chrDstW, c->chrXInc, c->chrMmx2FilterCode,
+            initMMX2HScaler(c->chrDstW, c->chrXInc, c->chrMmxextFilterCode,
                             c->hChrFilter, (uint32_t*)c->hChrFilterPos, 4);
-=======
-            initMMX2HScaler(dstW, c->lumXInc, c->lumMmxextFilterCode,
-                            c->hLumFilter, c->hLumFilterPos, 8);
-            initMMX2HScaler(c->chrDstW, c->chrXInc, c->chrMmxextFilterCode,
-                            c->hChrFilter, c->hChrFilterPos, 4);
->>>>>>> a65bdceb
 
 #if USE_MMAP
             mprotect(c->lumMmxextFilterCode, c->lumMmxextFilterCodeSize, PROT_EXEC | PROT_READ);
