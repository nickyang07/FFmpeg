--- conflicted
+++ resolved
@@ -12,14 +12,7 @@
 fate-ra-cook: CMP = oneoff
 fate-ra-cook: REF = $(SAMPLES)/real/ra_cook.pcm
 
-<<<<<<< HEAD
-FATE_REAL-$(call DEMDEC, RM, RALF) += fate-ralf
-fate-ralf: CMD = md5 -i $(SAMPLES)/lossless-audio/luckynight-partial.rmvb -vn -f s16le
-
 FATE_REAL-$(call DEMDEC, RM, RV30) += fate-rv30
-=======
-FATE_SAMPLES_AVCONV-$(call DEMDEC, RM, RV30) += fate-rv30
->>>>>>> c35f0e84
 fate-rv30: CMD = framecrc -flags +bitexact -dct fastint -idct simple -i $(SAMPLES)/real/rv30.rm -an
 
 FATE_REAL-$(call DEMDEC, RM, RV40) += fate-rv40
