/*
 * ARMovie/RPL demuxer
 * Copyright (c) 2007 Christian Ohm, 2008 Eli Friedman
 *
 * This file is part of FFmpeg.
 *
 * FFmpeg is free software; you can redistribute it and/or
 * modify it under the terms of the GNU Lesser General Public
 * License as published by the Free Software Foundation; either
 * version 2.1 of the License, or (at your option) any later version.
 *
 * FFmpeg is distributed in the hope that it will be useful,
 * but WITHOUT ANY WARRANTY; without even the implied warranty of
 * MERCHANTABILITY or FITNESS FOR A PARTICULAR PURPOSE.  See the GNU
 * Lesser General Public License for more details.
 *
 * You should have received a copy of the GNU Lesser General Public
 * License along with FFmpeg; if not, write to the Free Software
 * Foundation, Inc., 51 Franklin Street, Fifth Floor, Boston, MA 02110-1301 USA
 */

#include "libavutil/avstring.h"
#include "avformat.h"
#include <stdlib.h>

#define RPL_SIGNATURE "ARMovie\x0A"
#define RPL_SIGNATURE_SIZE 8

/** 256 is arbitrary, but should be big enough for any reasonable file. */
#define RPL_LINE_LENGTH 256

static int rpl_probe(AVProbeData *p)
{
    if (memcmp(p->buf, RPL_SIGNATURE, RPL_SIGNATURE_SIZE))
        return 0;

    return AVPROBE_SCORE_MAX;
}

typedef struct RPLContext {
    // RPL header data
    int32_t frames_per_chunk;

    // Stream position data
    uint32_t chunk_number;
    uint32_t chunk_part;
    uint32_t frame_in_part;
} RPLContext;

static int read_line(AVIOContext * pb, char* line, int bufsize)
{
    int i;
    for (i = 0; i < bufsize - 1; i++) {
        int b = avio_r8(pb);
        if (b == 0)
            break;
        if (b == '\n') {
            line[i] = '\0';
            return 0;
        }
        line[i] = b;
    }
    line[i] = '\0';
    return -1;
}

static int32_t read_int(const char* line, const char** endptr, int* error)
{
    unsigned long result = 0;
    for (; *line>='0' && *line<='9'; line++) {
        if (result > (0x7FFFFFFF - 9) / 10)
            *error = -1;
        result = 10 * result + *line - '0';
    }
    *endptr = line;
    return result;
}

static int32_t read_line_and_int(AVIOContext * pb, int* error)
{
    char line[RPL_LINE_LENGTH];
    const char *endptr;
    *error |= read_line(pb, line, sizeof(line));
    return read_int(line, &endptr, error);
}

/** Parsing for fps, which can be a fraction. Unfortunately,
  * the spec for the header leaves out a lot of details,
  * so this is mostly guessing.
  */
static AVRational read_fps(const char* line, int* error)
{
    int64_t num, den = 1;
    AVRational result;
    num = read_int(line, &line, error);
    if (*line == '.')
        line++;
    for (; *line>='0' && *line<='9'; line++) {
        // Truncate any numerator too large to fit into an int64_t
        if (num > (INT64_MAX - 9) / 10 || den > INT64_MAX / 10)
            break;
        num  = 10 * num + *line - '0';
        den *= 10;
    }
    if (!num)
        *error = -1;
    av_reduce(&result.num, &result.den, num, den, 0x7FFFFFFF);
    return result;
}

static int rpl_read_header(AVFormatContext *s, AVFormatParameters *ap)
{
    AVIOContext *pb = s->pb;
    RPLContext *rpl = s->priv_data;
    AVStream *vst = NULL, *ast = NULL;
    int total_audio_size;
    int error = 0;

    uint32_t i;

    int32_t audio_format, chunk_catalog_offset, number_of_chunks;
    AVRational fps;

    char line[RPL_LINE_LENGTH];

    // The header for RPL/ARMovie files is 21 lines of text
    // containing the various header fields.  The fields are always
    // in the same order, and other text besides the first
    // number usually isn't important.
    // (The spec says that there exists some significance
    // for the text in a few cases; samples needed.)
    error |= read_line(pb, line, sizeof(line));      // ARMovie
    error |= read_line(pb, line, sizeof(line));      // movie name
    av_metadata_set2(&s->metadata, "title"    , line, 0);
    error |= read_line(pb, line, sizeof(line));      // date/copyright
    av_metadata_set2(&s->metadata, "copyright", line, 0);
    error |= read_line(pb, line, sizeof(line));      // author and other
    av_metadata_set2(&s->metadata, "author"   , line, 0);

    // video headers
    vst = av_new_stream(s, 0);
    if (!vst)
        return AVERROR(ENOMEM);
    vst->codec->codec_type      = AVMEDIA_TYPE_VIDEO;
    vst->codec->codec_tag       = read_line_and_int(pb, &error);  // video format
    vst->codec->width           = read_line_and_int(pb, &error);  // video width
    vst->codec->height          = read_line_and_int(pb, &error);  // video height
    vst->codec->bits_per_coded_sample = read_line_and_int(pb, &error);  // video bits per sample
    error |= read_line(pb, line, sizeof(line));                   // video frames per second
    fps = read_fps(line, &error);
    av_set_pts_info(vst, 32, fps.den, fps.num);

    // Figure out the video codec
    switch (vst->codec->codec_tag) {
#if 0
        case 122:
            vst->codec->codec_id = CODEC_ID_ESCAPE122;
            break;
#endif
        case 124:
            vst->codec->codec_id = CODEC_ID_ESCAPE124;
            // The header is wrong here, at least sometimes
            vst->codec->bits_per_coded_sample = 16;
            break;
#if 0
        case 130:
            vst->codec->codec_id = CODEC_ID_ESCAPE130;
            break;
#endif
        default:
            av_log(s, AV_LOG_WARNING,
                   "RPL video format %i not supported yet!\n",
                   vst->codec->codec_tag);
            vst->codec->codec_id = CODEC_ID_NONE;
    }

    // Audio headers

    // ARMovie supports multiple audio tracks; I don't have any
    // samples, though. This code will ignore additional tracks.
    audio_format = read_line_and_int(pb, &error);  // audio format ID
    if (audio_format) {
        ast = av_new_stream(s, 0);
        if (!ast)
            return AVERROR(ENOMEM);
        ast->codec->codec_type      = AVMEDIA_TYPE_AUDIO;
        ast->codec->codec_tag       = audio_format;
        ast->codec->sample_rate     = read_line_and_int(pb, &error);  // audio bitrate
        ast->codec->channels        = read_line_and_int(pb, &error);  // number of audio channels
        ast->codec->bits_per_coded_sample = read_line_and_int(pb, &error);  // audio bits per sample
        // At least one sample uses 0 for ADPCM, which is really 4 bits
        // per sample.
        if (ast->codec->bits_per_coded_sample == 0)
            ast->codec->bits_per_coded_sample = 4;

        ast->codec->bit_rate = ast->codec->sample_rate *
                               ast->codec->bits_per_coded_sample *
                               ast->codec->channels;

        ast->codec->codec_id = CODEC_ID_NONE;
        switch (audio_format) {
            case 1:
                if (ast->codec->bits_per_coded_sample == 16) {
                    // 16-bit audio is always signed
                    ast->codec->codec_id = CODEC_ID_PCM_S16LE;
                    break;
                }
                // There are some other formats listed as legal per the spec;
                // samples needed.
                break;
            case 101:
                if (ast->codec->bits_per_coded_sample == 8) {
                    // The samples with this kind of audio that I have
                    // are all unsigned.
                    ast->codec->codec_id = CODEC_ID_PCM_U8;
                    break;
                } else if (ast->codec->bits_per_coded_sample == 4) {
                    ast->codec->codec_id = CODEC_ID_ADPCM_IMA_EA_SEAD;
                    break;
                }
                break;
        }
        if (ast->codec->codec_id == CODEC_ID_NONE) {
            av_log(s, AV_LOG_WARNING,
                   "RPL audio format %i not supported yet!\n",
                   audio_format);
        }
        av_set_pts_info(ast, 32, 1, ast->codec->bit_rate);
    } else {
        for (i = 0; i < 3; i++)
            error |= read_line(pb, line, sizeof(line));
    }

    rpl->frames_per_chunk = read_line_and_int(pb, &error);  // video frames per chunk
    if (rpl->frames_per_chunk > 1 && vst->codec->codec_tag != 124)
        av_log(s, AV_LOG_WARNING,
               "Don't know how to split frames for video format %i. "
               "Video stream will be broken!\n", vst->codec->codec_tag);

    number_of_chunks = read_line_and_int(pb, &error);  // number of chunks in the file
    // The number in the header is actually the index of the last chunk.
    number_of_chunks++;

    error |= read_line(pb, line, sizeof(line));  // "even" chunk size in bytes
    error |= read_line(pb, line, sizeof(line));  // "odd" chunk size in bytes
    chunk_catalog_offset =                       // offset of the "chunk catalog"
        read_line_and_int(pb, &error);           //   (file index)
    error |= read_line(pb, line, sizeof(line));  // offset to "helpful" sprite
    error |= read_line(pb, line, sizeof(line));  // size of "helpful" sprite
    error |= read_line(pb, line, sizeof(line));  // offset to key frame list

    // Read the index
    avio_seek(pb, chunk_catalog_offset, SEEK_SET);
    total_audio_size = 0;
    for (i = 0; i < number_of_chunks; i++) {
        int64_t offset, video_size, audio_size;
        error |= read_line(pb, line, sizeof(line));
        if (3 != sscanf(line, "%"PRId64" , %"PRId64" ; %"PRId64,
                        &offset, &video_size, &audio_size))
            error = -1;
        av_add_index_entry(vst, offset, i * rpl->frames_per_chunk,
                           video_size, rpl->frames_per_chunk, 0);
        if (ast)
            av_add_index_entry(ast, offset + video_size, total_audio_size,
                               audio_size, audio_size * 8, 0);
        total_audio_size += audio_size * 8;
    }

    if (error) return AVERROR(EIO);

    return 0;
}

static int rpl_read_packet(AVFormatContext *s, AVPacket *pkt)
{
    RPLContext *rpl = s->priv_data;
    AVIOContext *pb = s->pb;
    AVStream* stream;
    AVIndexEntry* index_entry;
    uint32_t ret;

    if (rpl->chunk_part == s->nb_streams) {
        rpl->chunk_number++;
        rpl->chunk_part = 0;
    }

    stream = s->streams[rpl->chunk_part];

    if (rpl->chunk_number >= stream->nb_index_entries)
        return -1;

    index_entry = &stream->index_entries[rpl->chunk_number];

    if (rpl->frame_in_part == 0)
        if (avio_seek(pb, index_entry->pos, SEEK_SET) < 0)
            return AVERROR(EIO);

    if (stream->codec->codec_type == AVMEDIA_TYPE_VIDEO &&
        stream->codec->codec_tag == 124) {
        // We have to split Escape 124 frames because there are
        // multiple frames per chunk in Escape 124 samples.
<<<<<<< HEAD
        uint32_t frame_size, frame_flags av_unused;
=======
        uint32_t frame_size;
>>>>>>> f190f676

        avio_skip(pb, 4); /* flags */
        frame_size = avio_rl32(pb);
        if (avio_seek(pb, -8, SEEK_CUR) < 0)
            return AVERROR(EIO);

        ret = av_get_packet(pb, pkt, frame_size);
        if (ret != frame_size) {
            av_free_packet(pkt);
            return AVERROR(EIO);
        }
        pkt->duration = 1;
        pkt->pts = index_entry->timestamp + rpl->frame_in_part;
        pkt->stream_index = rpl->chunk_part;

        rpl->frame_in_part++;
        if (rpl->frame_in_part == rpl->frames_per_chunk) {
            rpl->frame_in_part = 0;
            rpl->chunk_part++;
        }
    } else {
        ret = av_get_packet(pb, pkt, index_entry->size);
        if (ret != index_entry->size) {
            av_free_packet(pkt);
            return AVERROR(EIO);
        }

        if (stream->codec->codec_type == AVMEDIA_TYPE_VIDEO) {
            // frames_per_chunk should always be one here; the header
            // parsing will warn if it isn't.
            pkt->duration = rpl->frames_per_chunk;
        } else {
            // All the audio codecs supported in this container
            // (at least so far) are constant-bitrate.
            pkt->duration = ret * 8;
        }
        pkt->pts = index_entry->timestamp;
        pkt->stream_index = rpl->chunk_part;
        rpl->chunk_part++;
    }

    // None of the Escape formats have keyframes, and the ADPCM
    // format used doesn't have keyframes.
    if (rpl->chunk_number == 0 && rpl->frame_in_part == 0)
        pkt->flags |= AV_PKT_FLAG_KEY;

    return ret;
}

AVInputFormat ff_rpl_demuxer = {
    "rpl",
    NULL_IF_CONFIG_SMALL("RPL/ARMovie format"),
    sizeof(RPLContext),
    rpl_probe,
    rpl_read_header,
    rpl_read_packet,
};<|MERGE_RESOLUTION|>--- conflicted
+++ resolved
@@ -299,11 +299,7 @@
         stream->codec->codec_tag == 124) {
         // We have to split Escape 124 frames because there are
         // multiple frames per chunk in Escape 124 samples.
-<<<<<<< HEAD
-        uint32_t frame_size, frame_flags av_unused;
-=======
         uint32_t frame_size;
->>>>>>> f190f676
 
         avio_skip(pb, 4); /* flags */
         frame_size = avio_rl32(pb);
